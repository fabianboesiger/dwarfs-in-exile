use std::convert::TryInto;

use rand::Rng;
use rand_chacha::{rand_core::SeedableRng, ChaCha8Rng};
use seed::virtual_dom::{AsAtValue, AtValue};
use sha2::{Digest, Sha256};
use shared::{Dwarf, Item, Occupation, QuestType, VillageType, WorldEvent, FEMALE_PROBABILITY};
use strum::Display;

#[derive(Display)]
#[strum(serialize_all = "kebab-case")]
pub enum Image {
    #[allow(unused)]
    Placeholder,
    Dwarf(u64),
    FemaleDwarf(u64),
    ChildDwarf(u64),
    ChildFemaleDwarf(u64),
    Blueberry,
    ChainMail,
    Coal,
    Helmet,
    Nail,
    Stone,
    Wood,
    Apple,
    ApplePie,
    Backpack,
    BlackPowder,
    Cat,
    Chain,
    Dagger,
    Donkey,
    Dragon,
    FishingRod,
    Horse,
    Parrot,
    Poison,
    RawMeat,
    Boots,
    Sulfur,
    Sword,
    Wolf,
    ADwarfInDanger,
    AFishingFriend,
    CollapsedCave,
    DrunkFishing,
    FreeTheVillage,
    KillTheDragon,
    ForTheKing,
    ADwarfGotLost,
    ArenaFight,
    FeastForAGuest,
    Outpost,
    Dwelling,
    Hamlet,
    Village,
    SmallTown,
    LargeTown,
    SmallCity,
    LargeCity,
    Metropolis,
    Megalopolis,
    Idling,
    Mining,
    Logging,
    Farming,
    Rockhounding,
    Fishing,
    Hunting,
    Gathering,
    Fighting,
    Exploring,
    BakedPotato,
    Lantern,
    Pickaxe,
    Potato,
    BlueberryCake,
    Wheat,
    BearClaw,
    Map,
    Egg,
    Bow,
    Crossbow,
    RhinoHorn,
    Axe,
    BearClawGloves,
    Pitchfork,
    RhinoHornHelmet,
    Spear,
    CookedMeat,
    RawFish,
    DragonEgg,
    Milk,
    Soup,
    Plough,
    PoisonedBow,
    BearClawBoots,
    Dynamite,
    Bird,
    Bread,
    TigerFang,
    Longsword,
    TigerFangDagger,
    Flour,
    CookedFish,
    PoisonedSpear,
    FishingNet,
    Overall,
    String,
    Wheel,
    FishingHat,
    Ruby,
    RingOfEndurance,
    Hemp,
    Musket,
    Fluorite,
    RingOfIntelligence,
    RingOfStrength,
    Agate,
    Sodalite,
    RingOfPerception,
    RingOfAgility,
    Selenite,
    CrystalNecklace,
    Wheelbarrow,
    GoldenRing,
    Bone,
    IronOre,
    GoldOre,
    Iron,
    Gold,
    Pufferfish,
    LeatherArmor,
    Carrot,
    Bag,
    Fabric,
    Gloves,
    Leather,
    Headlamp,
    Diamond,
    DiamondAxe,
    DiamondPickaxe,
    DiamondSword,
    TheHiddenTreasure,
    CatStuckOnATree,
    AttackTheOrks,
    FreeTheDwarf,
    FarmersContest,
    CrystalsForTheElves,
    ADarkSecret,
    ElvenVictory,
    TheMassacre,
    TheElvenWar,
    DynamiteCrossbow,
    RhinoHornPants,
    Dolphin,
    Drought,
    Flood,
    Earthquake,
    Plague,
    BoneNecklace,
    BoneHelmet,
    King,
    Manager,
    Tornado,
    Concert,
    MagicalBerries,
    EatingContest,
    Socializing,
    HotAirBalloon,
    HorseCarriage,
    Carnival,
    TheElvenMagician,
    FullMoon,
    Starvation,
    Vest,
    Boat,
    ExploreNewLands,
<<<<<<< HEAD
    Ox,
    Kobold,
=======
    Revolution,
    KnightsArmor,
>>>>>>> 66cb3ccb
}

impl AsAtValue for Image {
    fn as_at_value(&self) -> seed::prelude::AtValue {
        match self {
            Image::Placeholder => AtValue::Some(format!("/images/placeholder.png")),
            Image::Dwarf(id) => AtValue::Some(format!("/images/dwarf-{}.jpg", id)),
            Image::FemaleDwarf(id) => AtValue::Some(format!("/images/dwarf-female-{}.jpg", id)),
            Image::ChildDwarf(id) => AtValue::Some(format!("/images/dwarf-child-{}.jpg", id)),
            Image::ChildFemaleDwarf(id) => {
                AtValue::Some(format!("/images/dwarf-female-child-{}.jpg", id))
            }
            _ => AtValue::Some(format!("/images/{self}.jpg")),
        }
    }
}

impl Image {
    pub fn from_dwarf(dwarf: &Dwarf) -> Image {
        let mut rng = Self::rng_from_str(&dwarf.name);
        if dwarf.is_adult() {
            if dwarf.is_female {
                Image::female_dwarf_from_name(&mut rng)
            } else {
                Image::dwarf_from_name(&mut rng)
            }
        } else {
            if dwarf.is_female {
                Image::child_female_dwarf_from_name(&mut rng)
            } else {
                Image::child_dwarf_from_name(&mut rng)
            }
        }
    }

    pub fn from_dwarf_str(s: &str) -> Image {
        let mut rng = Self::rng_from_str(s);
        if rng.gen_bool(FEMALE_PROBABILITY) {
            Self::female_dwarf_from_name(&mut rng)
        } else {
            Self::dwarf_from_name(&mut rng)
        }
    }

    fn rng_from_str(name: &str) -> ChaCha8Rng {
        let mut hasher = Sha256::new();
        hasher.update(name.as_bytes());
        let slice = &hasher.finalize()[..];
        assert_eq!(slice.len(), 32, "slice length wasn't {}", slice.len());
        let bytes: [u8; 32] = slice.try_into().unwrap();
        ChaCha8Rng::from_seed(bytes)
    }

    fn dwarf_from_name(rng: &mut impl Rng) -> Image {
        Image::Dwarf(rng.next_u64() % 32)
    }

    fn female_dwarf_from_name(rng: &mut impl Rng) -> Image {
        Image::FemaleDwarf(rng.next_u64() % 16)
    }

    fn child_dwarf_from_name(rng: &mut impl Rng) -> Image {
        Image::ChildDwarf(rng.next_u64() % 16)
    }

    fn child_female_dwarf_from_name(rng: &mut impl Rng) -> Image {
        Image::ChildFemaleDwarf(rng.next_u64() % 8)
    }
}

impl From<Item> for Image {
    fn from(item: Item) -> Self {
        match item {
            Item::Wood => Image::Wood,
            Item::Stone => Image::Stone,
            Item::Blueberry => Image::Blueberry,
            Item::ChainMail => Image::ChainMail,
            Item::Coal => Image::Coal,
            Item::Nail => Image::Nail,
            Item::Apple => Image::Apple,
            Item::ApplePie => Image::ApplePie,
            Item::Backpack => Image::Backpack,
            Item::BlackPowder => Image::BlackPowder,
            Item::Cat => Image::Cat,
            Item::Chain => Image::Chain,
            Item::Dagger => Image::Dagger,
            Item::Donkey => Image::Donkey,
            Item::Dragon => Image::Dragon,
            Item::FishingRod => Image::FishingRod,
            Item::Helmet => Image::Helmet,
            Item::Horse => Image::Horse,
            Item::Parrot => Image::Parrot,
            Item::Poison => Image::Poison,
            Item::RawMeat => Image::RawMeat,
            Item::Boots => Image::Boots,
            Item::Sulfur => Image::Sulfur,
            Item::Sword => Image::Sword,
            Item::Wolf => Image::Wolf,
            Item::BakedPotato => Image::BakedPotato,
            Item::Lantern => Image::Lantern,
            Item::Pickaxe => Image::Pickaxe,
            Item::Potato => Image::Potato,
            Item::BlueberryCake => Image::BlueberryCake,
            Item::Wheat => Image::Wheat,
            Item::BearClaw => Image::BearClaw,
            Item::Map => Image::Map,
            Item::Egg => Image::Egg,
            Item::Bow => Image::Bow,
            Item::Axe => Image::Axe,
            Item::Crossbow => Image::Crossbow,
            Item::RhinoHorn => Image::RhinoHorn,
            Item::BearClawGloves => Image::BearClawGloves,
            Item::Pitchfork => Image::Pitchfork,
            Item::RhinoHornHelmet => Image::RhinoHornHelmet,
            Item::Spear => Image::Spear,
            Item::CookedMeat => Image::CookedMeat,
            Item::RawFish => Image::RawFish,
            Item::DragonsEgg => Image::DragonEgg,
            Item::Milk => Image::Milk,
            Item::Soup => Image::Soup,
            Item::Plough => Image::Plough,
            Item::PoisonedBow => Image::PoisonedBow,
            Item::BearClawBoots => Image::BearClawBoots,
            Item::Dynamite => Image::Dynamite,
            Item::Bird => Image::Bird,
            Item::Bread => Image::Bread,
            Item::TigerFang => Image::TigerFang,
            Item::Longsword => Image::Longsword,
            Item::TigerFangDagger => Image::TigerFangDagger,
            Item::Flour => Image::Flour,
            Item::CookedFish => Image::CookedFish,
            Item::PoisonedSpear => Image::PoisonedSpear,
            Item::FishingNet => Image::FishingNet,
            Item::Overall => Image::Overall,
            Item::String => Image::String,
            Item::Wheel => Image::Wheel,
            Item::FishingHat => Image::FishingHat,
            Item::Hemp => Image::Hemp,
            Item::Ruby => Image::Ruby,
            Item::RingOfEndurance => Image::RingOfEndurance,
            Item::RingOfIntelligence => Image::RingOfIntelligence,
            Item::RingOfStrength => Image::RingOfStrength,
            Item::Musket => Image::Musket,
            Item::Fluorite => Image::Fluorite,
            Item::Agate => Image::Agate,
            Item::Sodalite => Image::Sodalite,
            Item::RingOfPerception => Image::RingOfPerception,
            Item::Selenite => Image::Selenite,
            Item::RingOfAgility => Image::RingOfAgility,
            Item::CrystalNecklace => Image::CrystalNecklace,
            Item::Wheelbarrow => Image::Wheelbarrow,
            Item::GoldenRing => Image::GoldenRing,
            Item::Bone => Image::Bone,
            Item::IronOre => Image::IronOre,
            Item::GoldOre => Image::GoldOre,
            Item::Iron => Image::Iron,
            Item::Gold => Image::Gold,
            Item::PufferFish => Image::Pufferfish,
            Item::LeatherArmor => Image::LeatherArmor,
            Item::Carrot => Image::Carrot,
            Item::Leather => Image::Leather,
            Item::Fabric => Image::Fabric,
            Item::Gloves => Image::Gloves,
            Item::Bag => Image::Bag,
            Item::Headlamp => Image::Headlamp,
            Item::Diamond => Image::Diamond,
            Item::DiamondAxe => Image::DiamondAxe,
            Item::DiamondPickaxe => Image::DiamondPickaxe,
            Item::DiamondSword => Image::DiamondSword,
            Item::RhinoHornPants => Image::RhinoHornPants,
            Item::DynamiteCrossbow => Image::DynamiteCrossbow,
            Item::Dolphin => Image::Dolphin,
            Item::BoneNecklace => Image::BoneNecklace,
            Item::BoneHelmet => Image::BoneHelmet,
            Item::HorseCarriage => Image::HorseCarriage,
            Item::HotAirBalloon => Image::HotAirBalloon,
            Item::Vest => Image::Vest,
            Item::Boat => Image::Boat,
<<<<<<< HEAD
            Item::Ox => Image::Ox,
            Item::Kobold => Image::Kobold,
=======
            Item::KnightsArmor => Image::KnightsArmor,
>>>>>>> 66cb3ccb
        }
    }
}

impl From<QuestType> for Image {
    fn from(quest_type: QuestType) -> Self {
        match quest_type {
            QuestType::ADwarfInDanger => Image::ADwarfInDanger,
            QuestType::AFishingFriend => Image::AFishingFriend,
            QuestType::DrunkFishing => Image::DrunkFishing,
            QuestType::CollapsedCave => Image::CollapsedCave,
            QuestType::FreeTheVillage => Image::FreeTheVillage,
            QuestType::ForTheKing => Image::ForTheKing,
            QuestType::KillTheDragon => Image::KillTheDragon,
            QuestType::ADwarfGotLost => Image::ADwarfGotLost,
            QuestType::FeastForAGuest => Image::FeastForAGuest,
            QuestType::ArenaFight => Image::ArenaFight,
            QuestType::TheHiddenTreasure => Image::TheHiddenTreasure,
            QuestType::CatStuckOnATree => Image::CatStuckOnATree,
            QuestType::AttackTheOrks => Image::AttackTheOrks,
            QuestType::FreeTheDwarf => Image::FreeTheDwarf,
            QuestType::FarmersContest => Image::FarmersContest,
            QuestType::CrystalsForTheElves => Image::CrystalsForTheElves,
            QuestType::ADarkSecret => Image::ADarkSecret,
            QuestType::ElvenVictory => Image::ElvenVictory,
            QuestType::TheMassacre => Image::TheMassacre,
            QuestType::TheElvenWar => Image::TheElvenWar,
            QuestType::Concert => Image::Concert,
            QuestType::MagicalBerries => Image::MagicalBerries,
            QuestType::EatingContest => Image::EatingContest,
            QuestType::Socializing => Image::Socializing,
            QuestType::TheElvenMagician => Image::TheElvenMagician,
            QuestType::ExploreNewLands => Image::ExploreNewLands,
        }
    }
}

impl From<Occupation> for Image {
    fn from(occupation: Occupation) -> Self {
        match occupation {
            Occupation::Idling => Image::Idling,
            Occupation::Mining => Image::Mining,
            Occupation::Logging => Image::Logging,
            Occupation::Rockhounding => Image::Rockhounding,
            Occupation::Farming => Image::Farming,
            Occupation::Fishing => Image::Fishing,
            Occupation::Hunting => Image::Hunting,
            Occupation::Gathering => Image::Gathering,
            Occupation::Fighting => Image::Fighting,
            Occupation::Exploring => Image::Exploring,
        }
    }
}

impl From<VillageType> for Image {
    fn from(village_type: VillageType) -> Self {
        match village_type {
            VillageType::Outpost => Image::Outpost,
            VillageType::Dwelling => Image::Dwelling,
            VillageType::Hamlet => Image::Hamlet,
            VillageType::Village => Image::Village,
            VillageType::SmallTown => Image::SmallTown,
            VillageType::LargeTown => Image::LargeTown,
            VillageType::SmallCity => Image::SmallCity,
            VillageType::LargeCity => Image::LargeCity,
            VillageType::Metropolis => Image::Metropolis,
            VillageType::Megalopolis => Image::Megalopolis,
        }
    }
}

impl From<WorldEvent> for Image {
    fn from(world_event: WorldEvent) -> Self {
        match world_event {
            WorldEvent::Drought => Image::Drought,
            WorldEvent::Flood => Image::Flood,
            WorldEvent::Earthquake => Image::Earthquake,
            WorldEvent::Plague => Image::Plague,
            WorldEvent::Tornado => Image::Tornado,
            WorldEvent::Carnival => Image::Carnival,
            WorldEvent::FullMoon => Image::FullMoon,
            WorldEvent::Revolution => Image::Revolution,
        }
    }
}<|MERGE_RESOLUTION|>--- conflicted
+++ resolved
@@ -177,13 +177,10 @@
     Vest,
     Boat,
     ExploreNewLands,
-<<<<<<< HEAD
     Ox,
     Kobold,
-=======
     Revolution,
     KnightsArmor,
->>>>>>> 66cb3ccb
 }
 
 impl AsAtValue for Image {
@@ -362,12 +359,9 @@
             Item::HotAirBalloon => Image::HotAirBalloon,
             Item::Vest => Image::Vest,
             Item::Boat => Image::Boat,
-<<<<<<< HEAD
             Item::Ox => Image::Ox,
             Item::Kobold => Image::Kobold,
-=======
             Item::KnightsArmor => Image::KnightsArmor,
->>>>>>> 66cb3ccb
         }
     }
 }
