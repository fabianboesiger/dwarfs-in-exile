mod images;

use engine_client::{ClientState, EventWrapper, Msg as EngineMsg};
use engine_shared::GameId;
use images::Image;
use itertools::Itertools;
use seed::{prelude::*, *};
use shared::{
    Bundle, ClientEvent, Craftable, DwarfId, Health, Item, ItemRarity, ItemType, LogMsg, Occupation, Player, QuestId, QuestType, RewardMode, Stats, Time, LOOT_CRATE_COST, MAX_HEALTH, SPEED, WINNER_NUM_PREMIUM_DAYS
};
use std::str::FromStr;
use web_sys::js_sys::Date;

#[cfg(not(debug_assertions))]
<<<<<<< HEAD
const HOST: &str = "dwarfs-in-exile.com";
=======
const WS_URL: &str = "wss://dwarfs-in-exile.com/game/ws";
>>>>>>> 8bbb5b21
#[cfg(debug_assertions)]
const HOST: &str = "localhost:3000";

// ------ ------
//     Model
// ------ ------

#[derive(Debug, PartialEq, Eq, Clone, Copy)]
pub enum Page {
    Dwarfs(DwarfsMode),
    Dwarf(DwarfId),
    Base,
    Inventory(InventoryMode),
    Quests,
    Quest(QuestId),
    Ranking,
}

impl Page {
    fn from_url(mut url: Url) -> (GameId, Self) {
        url.next_path_part().unwrap();
        let game_id = url.next_path_part().unwrap().parse().unwrap();
        let page = match url.next_path_part() {
            Some("dwarfs") => match url.next_path_part() {
                None => Page::Dwarfs(DwarfsMode::Overview),
                Some(id) => Page::Dwarf(id.parse().unwrap()),
            },
            Some("inventory") => Page::Inventory(InventoryMode::Overview),
            Some("quests") => match url.next_path_part() {
                None => Page::Quests,
                Some(id) => Page::Quest(id.parse().unwrap()),
            },
            Some("ranking") => Page::Ranking,
            _ => Page::Base,
        };

        (game_id, page)
    }
}

#[derive(Debug, PartialEq, Eq, Clone, Copy)]
pub enum InventoryMode {
    Overview,
    Select(InventorySelect),
}

#[derive(Debug, PartialEq, Eq, Clone, Copy)]
pub enum InventorySelect {
    Equipment(DwarfId, ItemType),
}

#[derive(Debug, PartialEq, Eq, Clone, Copy)]
pub enum DwarfsMode {
    Overview,
    Select(DwarfsSelect),
}

#[derive(Debug, PartialEq, Eq, Clone, Copy)]
pub enum DwarfsSelect {
    Quest(QuestId, usize),
}

pub struct InventoryFilter {
    item_name: String,
    craftable: bool,
    food: bool,
    owned: bool,
    pets: bool,
    clothing: bool,
    tools: bool,
}

impl Default for InventoryFilter {
    fn default() -> Self {
        Self {
            item_name: String::new(),
            craftable: true,
            food: false,
            owned: true,
            pets: false,
            clothing: false,
            tools: false,
        }
    }
}

pub struct Model {
    state: ClientState<shared::State>,
    page: Page,
    message: String,
    chat_visible: bool,
    history_visible: bool,
    inventory_filter: InventoryFilter,
    map_time: Option<(Time, f64)>,
    game_id: GameId,
}

impl Model {
    fn sync_timestamp_millis_now(&mut self, time: Time) {
        self.map_time = Some((time, Date::now()));
    }

    fn get_timestamp_millis_of(&self, time: Time) -> Option<f64> {
        Some(self.map_time?.1 + (time as f64 - self.map_time?.0 as f64) * 1000.0 / SPEED as f64)
    }

    fn get_timestamp_millis_diff_now(&self, time: Time) -> Option<f64> {
        Some(Date::now() - self.get_timestamp_millis_of(time)?)
    }

    fn base_path(&self) -> String {
        format!("/game/{}", self.game_id)
    }
}

// ------ ------
//     Init
// ------ ------

fn init(url: Url, orders: &mut impl Orders<Msg>) -> Model {
    //orders.subscribe(|subs::UrlRequested(_, url_request)| url_request.handled());
    orders.subscribe(|subs::UrlRequested(url, url_request)| {
        if url.path().get(0).map(|s| s.as_str()) == Some("game") {
            url_request.unhandled()
        } else {
            url_request.handled()
        }
        //url_request.handled()
    });
    orders.subscribe(|subs::UrlChanged(url)| Msg::ChangePage(Page::from_url(url).1));

    let (game_id, page) = Page::from_url(url);

    Model {
        state: ClientState::init(orders, format!("ws://{HOST}/game/{game_id}/ws")),
        page,
        message: String::new(),
        chat_visible: false,
        history_visible: false,
        inventory_filter: InventoryFilter::default(),
        map_time: None,
        game_id,
    }
}

// ------ ------
//    Update
// ------ ------
/*
#[derive(Debug)]
pub enum Msg {
    WebSocketOpened,
    CloseWebSocket,
    WebSocketClosed(CloseEvent),
    WebSocketFailed,
    ReconnectWebSocket(usize),
    SendGameEvent(ClientEvent),
    ReceiveGameEvent(EventData),
    InitGameState(SyncData),

}

impl EngineMsg<shared::State> for Msg {}
*/

#[derive(Debug)]
pub enum Msg {
    GameStateEvent(EventWrapper<shared::State>),
    ChangePage(Page),
    ChangeMessage(String),
    SubmitMessage,
    ToggleChat,
    ToggleHistory,
    ChangeEquipment(DwarfId, ItemType, Option<Item>),
    AssignToQuest(QuestId, usize, Option<DwarfId>),
    InventoryFilterFood,
    InventoryFilterOwned,
    InventoryFilterCraftable,
    InventoryFilterTools,
    InventoryFilterPets,
    InventoryFilterClothing,
    InventoryFilterName(String),
    InventoryFilterReset,
    GoToItem(Item),
}

impl EngineMsg<shared::State> for Msg {}

impl From<EventWrapper<shared::State>> for Msg {
    fn from(event: EventWrapper<shared::State>) -> Self {
        Self::GameStateEvent(event)
    }
}

fn update(msg: Msg, model: &mut Model, orders: &mut impl Orders<Msg>) {
    match msg {
        Msg::GameStateEvent(ev) => {
            if let EventWrapper::InitGameState(sync_data) = &ev {
                model.sync_timestamp_millis_now(sync_data.state.state.time);
            }
            model.state.update(ev, orders);
        }
        Msg::ChangePage(page) => {
            model.page = page;
        }
        Msg::ChangeMessage(message) => {
            model.message = message;
        }
        Msg::SubmitMessage => {
            //send(ClientEvent::Message(model.message.clone()));
            orders.send_msg(Msg::send_event(ClientEvent::Message(model.message.clone())));
            model.message.clear();
        }
        Msg::ToggleChat => {
            model.chat_visible = !model.chat_visible;
            //model.history_visible = !model.history_visible;
        }
        Msg::ToggleHistory => {
            model.history_visible = !model.history_visible;
            //model.chat_visible = !model.history_visible;
        }
        Msg::InventoryFilterFood => {
            model.inventory_filter.food = !model.inventory_filter.food;
        }
        Msg::InventoryFilterOwned => {
            model.inventory_filter.owned = !model.inventory_filter.owned;
        }
        Msg::InventoryFilterCraftable => {
            model.inventory_filter.craftable = !model.inventory_filter.craftable;
        }
        Msg::InventoryFilterPets => {
            model.inventory_filter.pets = !model.inventory_filter.pets;
        }
        Msg::InventoryFilterTools => {
            model.inventory_filter.tools = !model.inventory_filter.tools;
        }
        Msg::InventoryFilterClothing => {
            model.inventory_filter.clothing = !model.inventory_filter.clothing;
        }
        Msg::InventoryFilterName(item_name) => {
            model.inventory_filter.item_name = item_name;
        }
        Msg::InventoryFilterReset => {
            model.inventory_filter = InventoryFilter::default();
        }
        Msg::AssignToQuest(quest_id, dwarf_idx, dwarf_id) => {
            if dwarf_id.is_some() {
                orders.notify(subs::UrlRequested::new(
                    Url::from_str(&format!("{}/quests/{}", model.base_path(), quest_id)).unwrap(),
                ));
            }
            orders.send_msg(Msg::send_event(ClientEvent::AssignToQuest(
                quest_id, dwarf_idx, dwarf_id,
            )));
        }
        Msg::ChangeEquipment(dwarf_id, item_type, item) => {
            if item.is_some() {
                orders.notify(subs::UrlRequested::new(
                    Url::from_str(&format!("{}/dwarfs/{}", model.base_path(), dwarf_id)).unwrap(),
                ));
            }
            orders.send_msg(Msg::send_event(ClientEvent::ChangeEquipment(
                dwarf_id, item_type, item,
            )));
        }
        Msg::GoToItem(item) => {
            model.inventory_filter = InventoryFilter::default();
            model.inventory_filter.item_name = item.to_string();
            orders.notify(subs::UrlRequested::new(
                Url::from_str(&format!("{}/inventory", model.base_path())).unwrap(),
            ));
        }
    }
}

// ------ ------
//     View
// ------ ------

fn view(model: &Model) -> Vec<Node<Msg>> {
    if let (Some(state), Some(user_id), client_state) = (
        model.state.get_state(),
        model.state.get_user_id(),
        &model.state,
    ) {
        vec![
            div![id!["background"]],
            header![h1![a![attrs! { At::Href => "/" }, "Dwarfs in Exile"]]],
            nav(model),
            #[cfg(debug_assertions)]
            div![
                id!["server-info"],
                /*span![format!(
                    "status: {}, tick number: {}, tick rate: 1/{} s",
                    if model.web_socket_reconnector.is_none() {
                        "connected"
                    } else {
                        "disconnected"
                    },
                    data.state.time,
                    shared::SPEED,
                )]*/
            ],
            main![match model.page {
                Page::Dwarfs(mode) => dwarfs(model, state, user_id, mode),
                Page::Dwarf(dwarf_id) => dwarf(model, state, user_id, dwarf_id),
                Page::Base => base(model, state, user_id),
                Page::Inventory(mode) => inventory(model, state, user_id, mode),
                Page::Ranking => ranking(state, client_state),
                Page::Quests => quests(model, state, user_id),
                Page::Quest(quest_id) => quest(model, state, user_id, quest_id),
            }],
            chat(model, state, client_state),
            history(model, state, user_id, client_state),
            last_received_items(model, state, user_id),
        ]
    } else {
        vec![
            div![id!["background"]],
            header![h1![a![attrs! { At::Href => "/" }, "Dwarfs in Exile"]]],
            div![C!["loading"], "Loading ..."],
        ]
    }
}

fn ranking(state: &shared::State, client_state: &ClientState<shared::State>) -> Node<Msg> {
    let mut players: Vec<_> = state.players.iter().collect();
    players.sort_by_key(|(_, p)| (-(p.base.prestige as i64), -(p.dwarfs.len() as i64)));

    div![
        C!["content"],
        h2!["Ranking"],
        p![format!("To win this world, you need to meet two conditions. First, expand your settlement until it becomes a Megalopolis. Second, become the king of this world. If both conditions are met, the game will be over and you will be the winner. As a reward, you get gifted a free premium account for {} days.", WINNER_NUM_PREMIUM_DAYS)],
        if let Some(king) = state.king {
            p![format!("All hail our King {}!", client_state.get_user_data(&king).map(|data| data.username.clone()).unwrap_or_default()), tip("The king gets one tenth of all money that was earned. Make sure you become the king as soon as the quest becomes available.")]
        } else {
            p!["At the moment, there is no King in this world. Be the first to become the new King!"]
        },
        table![
            tr![
                th!["Rank"],
                th!["Username"],
                th!["Settlement"],
                th!["Population"]
            ],
            players.iter().enumerate().map(|(i, (user_id, player))| {
                let rank = i + 1;
                tr![
                    td![rank],
                    td![
                        format!(
                            "{} ",
                            client_state
                                .get_user_data(&user_id)
                                .map(|data| data.username.clone())
                                .unwrap_or_default()
                        ),
                        span![
                            C![
                                "symbols",
                                if player.is_online(state.time) {
                                    "online"
                                } else {
                                    "offline"
                                }
                            ],
                            "●"
                        ]
                    ],
                    td![format!("{}", player.base.village_type())],
                    td![player.dwarfs.len()]
                ]
            })
        ]
    ]
}

fn fmt_time(mut time: u64) -> String {
    time = time / SPEED;
    if time >= 60 {
        time /= 60;
        if time >= 60 {
            time /= 60;
            if time >= 24 {
                time /= 24;
                if time == 1 {
                    return format!("{} day", time);
                } else {
                    return format!("{} days", time);
                }
            }
            if time == 1 {
                return format!("{} hour", time);
            } else {
                return format!("{} hours", time);
            }
        }
        if time == 1 {
            return format!("{} minute", time);
        } else {
            return format!("{} minutes", time);
        }
    }
    if time == 1 {
        return format!("{} second", time);
    } else {
        return format!("{} seconds", time);
    }
}

fn last_received_items(
    model: &Model,
    state: &shared::State,
    user_id: &shared::UserId,
) -> Node<Msg> {
    let player = state.players.get(user_id).unwrap();

    div![
        C!["received-item-popup"],
        player
            .inventory
            .last_received
            .iter()
            .enumerate()
            .filter_map(|(_idx, (item, qty, time))| {
                let time_diff_millis = model.get_timestamp_millis_diff_now(*time)?;

                if time_diff_millis > 3000.0 {
                    None
                } else {
                    Some(div![
                        C!["received-item"],
                        style![St::Opacity => format!("{}", 1.0 - time_diff_millis / 3000.0), St::AnimationDelay => format!("-{}ms", time_diff_millis)],
                        match item.item_rarity() {
                            ItemRarity::Common => C!["item-common"],
                            ItemRarity::Uncommon => C!["item-uncommon"],
                            ItemRarity::Rare => C!["item-rare"],
                            ItemRarity::Epic => C!["item-epic"],
                            ItemRarity::Legendary => C!["item-legendary"],
                        },
                        img![
                            C!["received-item-image"],
                            attrs! {At::Src => Image::from(*item).as_at_value()},
                        ],
                        div![C!["received-item-content"], format!("+{}", qty)]
                    ])
                }
            })
    ]
}

fn health_bar(curr: Health, max: Health) -> Node<Msg> {
    div![
        C!["health-bar-wrapper"],
        div![
            C!["health-bar-curr"],
            attrs! {
                At::Style => format!("width: calc(100% / {max} * {curr});")
            }
        ],
        div![
            C!["health-bar-overlay"],
            format!("{}%", (100 * curr / max + 1).min(100))
        ],
    ]
}

fn score_bar(curr: u64, max: u64, rank: usize, max_rank: usize) -> Node<Msg> {
    div![
        C!["score-bar-wrapper"],
        div![
            C!["score-bar-curr"],
            attrs! {
                At::Style => format!("width: calc(100% / {max} * {curr});")
            }
        ],
        div![
            C!["score-bar-overlay"],
            if curr == max {
                format!(
                    "{} XP ({} place of {})",
                    big_number(curr),
                    enumerate(rank),
                    max_rank
                )
            } else {
                format!(
                    "{} / {}XP ({} place of {})",
                    big_number(curr),
                    big_number(max),
                    enumerate(rank),
                    max_rank
                )
            }
        ],
    ]
}

fn dwarfs(model: &Model, state: &shared::State, user_id: &shared::UserId, mode: DwarfsMode) -> Node<Msg> {
    let player = state.players.get(user_id).unwrap();

    if player.dwarfs.len() > 0 {
        table![
            C!["dwarfs", "list"],
            player.dwarfs.iter().map(|(&id, dwarf)| tr![
                C!["dwarf", format!("dwarf-{}", id)],
                C!["list-item-row"],
                td![img![
                    C!["list-item-image"],
                    attrs! {At::Src => Image::dwarf_from_name(&dwarf.name).as_at_value()}
                ]],
                td![
                    C!["list-item-content"],
                    h3![C!["title"], &dwarf.name],
                    p![
                        C!["subtitle"],
                        if let Some((quest_type, _, _)) = dwarf.participates_in_quest {
                            format!(
                                "Participating in quest {} since {}.",
                                quest_type,
                                fmt_time(dwarf.occupation_duration)
                            )
                        } else {
                            format!(
                                "{} since {}.",
                                dwarf.occupation,
                                fmt_time(dwarf.occupation_duration)
                            )
                        }
                    ],
                    health_bar(dwarf.health, MAX_HEALTH),
                    p![match mode {
                        DwarfsMode::Overview => {
                            a![
                                C!["button"],
                                attrs! { At::Href => format!("{}/dwarfs/{}", model.base_path(), id) },
                                "Details"
                            ]
                        }
                        DwarfsMode::Select(DwarfsSelect::Quest(quest_id, dwarf_idx)) => {
                            div![button![
                                ev(Ev::Click, move |_| Msg::AssignToQuest(
                                    quest_id,
                                    dwarf_idx,
                                    Some(id)
                                )),
                                format!(
                                    "Assign to Quest {}",
                                    state.quests.get(&quest_id).unwrap().quest_type
                                ),
                                br![],
                                stars(
                                    dwarf.effectiveness(
                                        state
                                            .quests
                                            .get(&quest_id)
                                            .unwrap()
                                            .quest_type
                                            .occupation()
                                    ) as i8,
                                    true
                                )
                            ]]
                        }
                    }]
                ],
            ])
        ]
    } else {
        div![
            C!["content"],
            h2!["There's Noone Here!"],
            p!["All your dwarfs have died! You can wait until a new dwarf finds your settlement or start over with a new settlement."],
            button![
                ev(Ev::Click, move |_| Msg::send_event(ClientEvent::Restart)),
                "Restart your Settlement",
            ],
        ]
    }
}

fn dwarf(
    model: &Model,
    state: &shared::State,
    user_id: &shared::UserId,
    dwarf_id: DwarfId,
) -> Node<Msg> {
    let player = state.players.get(user_id).unwrap();
    let dwarf = player.dwarfs.get(&dwarf_id);
    let is_premium = model
        .state
        .get_user_data(user_id)
        .map(|user_data| user_data.premium > 0)
        .unwrap_or(false);

    if let Some(dwarf) = dwarf {
        div![
            C!["content"],
            C!["dwarf", format!("dwarf-{}", dwarf_id)],
            img![attrs! {At::Src => Image::dwarf_from_name(&dwarf.name).as_at_value()}],
                    
            h3![C!["title"], &dwarf.name],
            p![C!["subtitle"],
            if let Some((quest_type, _, _)) = dwarf.participates_in_quest {
                format!(
                    "Participating in quest {} since {}.",
                    quest_type,
                    fmt_time(dwarf.occupation_duration)
                )
            } else {
                format!(
                    "{} since {}.",
                    dwarf.occupation,
                    fmt_time(dwarf.occupation_duration)
                )
            }],
            health_bar(dwarf.health, MAX_HEALTH),
            p![
                button![
                    if is_premium {
                        attrs! {}
                    } else {
                        attrs! {At::Disabled => "true"}
                    },
                    ev(Ev::Click, move |_| Msg::send_event(
                        ClientEvent::ToggleAutoIdle
                    )),
                    if player.auto_functions.auto_idle && is_premium { "Disable Auto Idling" } else { "Enable Auto Idling" },
                    if !is_premium {
                        tip("This functionality requires a premium account.")
                    } else {
                        Node::Empty
                    }
                ]
            ],
            div![
                h4!["Stats"],
                table![tbody![
                    tr![th![], th!["Inherent", tip("Each dwarf has some inherent stats that he was born with and that cannot be changed.")], th!["Effective", tip("The effective stats include the effects of the dwarfs equipment.")]],
                    tr![th!["Strength"],
                        td![stars(dwarf.stats.strength, true)],
                        td![stars(dwarf.effective_stats().strength, true)],
                    ],
                    tr![th!["Endurance"],
                        td![stars(dwarf.stats.endurance, true)],
                        td![stars(dwarf.effective_stats().endurance, true)],
                    ],
                    tr![th!["Agility"],
                        td![stars(dwarf.stats.agility, true)],
                        td![stars(dwarf.effective_stats().agility, true)],
                    ],
                    tr![th!["Intelligence"],
                        td![stars(dwarf.stats.intelligence, true)],
                        td![stars(dwarf.effective_stats().intelligence, true)],
                    ],
                    tr![th!["Perception"],
                        td![stars(dwarf.stats.perception, true)],
                        td![stars(dwarf.effective_stats().perception, true)],
                    ],
                ]]
            ],
            div![
                h4!["Equipment"],
                table![C!["list"],
                    enum_iterator::all::<ItemType>().map(|item_type| {
                        let equipment = dwarf.equipment.get(&item_type).unwrap();

                        tr![C!["list-item-row"],
                            if let Some(equipment) = equipment {
                                td![img![C!["list-item-image"], attrs! { At::Src => Image::from(*equipment).as_at_value() } ]]
                            } else {
                                td![div![C!["list-item-image-placeholder"]]]
                            },
                            td![C!["list-item-content", "grow"],
                                h3![C!["title"],
                                    equipment.map(|equipment| format!("{equipment}")).unwrap_or("None".to_owned())
                                ],
                                p![C!["subtitle"],
                                    format!("{item_type}")
                                ],

                                if let Some(item) = equipment {
                                    vec![
                                        // Show stats
                                        if !item.provides_stats().is_zero() {
                                            div![
                                                h4!["Provides"],
                                                stats(&item.provides_stats()),
                                            ]
                                        } else {
                                            Node::Empty
                                        },
                                        if enum_iterator::all::<Occupation>()
                                            .filter(|occupation| {
                                                let usefulness = item.usefulness_for(*occupation);
                                                usefulness > 0
                                            })
                                            .count()
                                            > 0
                                        {
                                            div![
                                                h4!["Utility"],
                                                itertools::Itertools::intersperse(enum_iterator::all::<Occupation>().filter_map(
                                                    |occupation| {
                                                        let usefulness =
                                                            item.usefulness_for(occupation) as i8;
                                                        if usefulness > 0 {
                                                            Some(span![
                                                                format!("{} ", occupation),
                                                                stars(usefulness, true)
                                                            ])
                                                        } else {
                                                            None
                                                        }
                                                    }
                                                ), br![])
                                            ]
                                        } else {
                                            Node::Empty
                                        },
                                    ]
                                } else {
                                    Vec::new()
                                }
                                
                            ],
                            td![C!["list-item-content", "shrink"],
                                button![
                                    ev(Ev::Click, move |_| Msg::ChangePage(Page::Inventory(
                                        InventoryMode::Select(InventorySelect::Equipment(
                                            dwarf_id, item_type
                                        ))
                                    ))),
                                    "Change"
                                ],
                                if equipment.is_some() {
                                    button![
                                        ev(Ev::Click, move |_| Msg::ChangeEquipment(
                                            dwarf_id, item_type, None
                                        )),
                                        "Unequip"
                                    ]
                                } else {
                                    Node::Empty
                                }
                            ]
                        ]
                    })
                ]
                /* 
                table![
                    tr![th![], th!["Equipped"], th![format!("Effectiveness for {}", dwarf.occupation), tip("This shows how effective the current tool is for the current job of this dwarf, considering the dwarfs stats.")], th![]],
                    enum_iterator::all::<ItemType>().map(|item_type| {
                    let equipment = dwarf.equipment.get(&item_type).unwrap();
                    tr![
                        th![label![format!("{item_type}")]],
                        td![equipment
                            .map(|item| format!("{}", item))
                            .unwrap_or(String::from("None")),],
                        td![equipment
                            .map(|item| stars(dwarf.equipment_usefulness(dwarf.occupation, item) as i8, true))
                            .unwrap_or(Node::Empty),
                        ],
                        td![
                            button![
                                ev(Ev::Click, move |_| Msg::ChangePage(Page::Inventory(
                                    InventoryMode::Select(InventorySelect::Equipment(
                                        dwarf_id, item_type
                                    ))
                                ))),
                                "Change"
                            ],
                            if equipment.is_some() {
                                button![
                                    ev(Ev::Click, move |_| Msg::ChangeEquipment(
                                        dwarf_id, item_type, None
                                    )),
                                    "Unequip"
                                ]
                            } else {
                                Node::Empty
                            }
                        ],
                    ]
                })]
                */
            ],
            
            div![
                C!["occupation"],
                h4!["Work"],
                if let Some((quest_type, quest_idx, dwarf_idx)) = dwarf.participates_in_quest {
                    div![
                        div![button![
                            ev(Ev::Click, move |_| Msg::AssignToQuest(
                                quest_idx,
                                dwarf_idx,
                                None
                            )),
                            format!("Remove from Quest {}", quest_type)
                        ]]
                    ]
                } else {
                    table![C!["list"],
                        enum_iterator::all::<Occupation>().filter(|occupation| player.base.curr_level >= occupation.unlocked_at_level()).map(|occupation| {
                            let all_items = enum_iterator::all::<Item>().filter_map(|item| item.item_probability(occupation).map(|_| item)).collect::<Vec<_>>();
                            tr![C!["list-item-row"],
                                td![img![C!["list-item-image"], attrs! { At::Src => Image::from(occupation).as_at_value() } ]],
                                td![C!["list-item-content", "grow"],
                                    h3![C!["title"],
                                        format!("{}", occupation),
                                        /*if all_items.len() == 0 {
                                            tip(format!("From this occupation, you can get no items. This occupation requires {}.", stats_simple(&occupation.requires_stats())))
                                        } else {
                                            tip(format!("From this occupation, you can get the items {}. This occupation requires {}.", all_items.into_iter().join(", "), stats_simple(&occupation.requires_stats())))
                                        },*/
                                    ],
                                    p![
                                        stars(dwarf.effectiveness(occupation) as i8, true),
                                        tip("The stars indicate the effectivenes of this dwarf in this occupation.")
                                    ],
                                    p![
                                        button![
                                            if occupation == dwarf.occupation
                                                || dwarf.participates_in_quest.is_some()
                                            {
                                                attrs! {At::Disabled => "true"}
                                            } else {
                                                attrs! {}
                                            },
                                            ev(Ev::Click, move |_| Msg::send_event(
                                                ClientEvent::ChangeOccupation(dwarf_id, occupation)
                                            )),
                                            "Select"
                                        ],
                                    ]
                                    
                                    /*if !occupation.requires_stats().is_zero() {
                                        p![
                                            h4!["Requires"],
                                            stats(&occupation.requires_stats()),
                                        ]
                                    } else {
                                        Node::Empty
                                    },*/
                                ],
                                td![C!["list-item-content", "shrink"],
                                    h4![C!["title"], "Requires"],
                                    p![C!["subtitle"],stats_simple(&occupation.requires_stats())],
                                    h4![C!["title"], "Provides"],
                                    p![C!["subtitle"], if all_items.len() == 0 {
                                        "None".to_owned()
                                    } else {
                                        all_items.into_iter().join(", ")
                                    }]
                                ]
                            ]
                            /* 
                            button![
                                if occupation == dwarf.occupation
                                    || dwarf.participates_in_quest.is_some()
                                {
                                    attrs! {At::Disabled => "true"}
                                } else {
                                    attrs! {}
                                },
                                ev(Ev::Click, move |_| Msg::send_event(
                                    ClientEvent::ChangeOccupation(dwarf_id, occupation)
                                )),
                                h3![
                                    format!("{}", occupation),
                                    if all_items.len() == 0 {
                                        tip("From this occupation, you can get nothing.")
                                    } else {
                                        tip(format!("From this occupation, you can get the items {}.", all_items.into_iter().join(", ")))
                                    },
                                ],
                                br![],
                                stars(dwarf.effectiveness(occupation) as i8, true),
                                
                            ]
                            */
                        })
                    ]
                }                     
            ]
        ]
    } else {
        div![
            C!["content"],
            h2!["There's Noone Here!"],
            p!["This dwarf has died!"],
            a![attrs! { At::Href => format!("{}/dwarfs", model.base_path()) }, "Go back"],
        ]
    }
}

fn quests(model: &Model, state: &shared::State, user_id: &shared::UserId) -> Node<Msg> {
    let _player = state.players.get(user_id).unwrap();

    table![
        C!["quests", "list"],
        state.quests.iter().map(|(quest_id, quest)| {
            tr![
                C!["list-item-row"],
                td![img![
                    C!["list-item-image"],
                    attrs! {At::Src => Image::from(quest.quest_type).as_at_value()}
                ]],
                td![
                    C!["list-item-content"],
                    h3![C!["title"], format!("{}", quest.quest_type)],
                    p![
                        C!["subtitle"],
                        format!("{} remaining.", fmt_time(quest.time_left))
                    ],
                    if let Some(contestant) = quest.contestants.get(user_id) {
                        let rank = quest
                            .contestants
                            .values()
                            .filter(|c| c.achieved_score >= contestant.achieved_score)
                            .count();
                        let mut contestants = quest.contestants.values().collect::<Vec<_>>();
                        contestants.sort_by_key(|c| c.achieved_score);
                        let best_score = contestants.last().unwrap().achieved_score;
                        p![score_bar(
                            contestant.achieved_score,
                            best_score,
                            rank,
                            quest.contestants.len()
                        )]
                    } else {
                        Node::Empty
                    },
                    a![
                        C!["button"],
                        attrs! { At::Href => format!("{}/quests/{}", model.base_path(), quest_id) },
                        "Details"
                    ]
                ]
            ]
        })
    ]
}

fn quest(model: &Model, state: &shared::State, user_id: &shared::UserId, quest_id: QuestId) -> Node<Msg> {
    let player = state.players.get(user_id).unwrap();
    let quest = state.quests.get(&quest_id);

    if let Some(quest) = quest {
        div![
            C!["content"],
            div![
                C!["list-item-row"],
                img![C!["list-item-image"], attrs! {At::Src => Image::from(quest.quest_type).as_at_value()}],
                
                div![
                    C!["list-item-content"],
                    h3![C!["title"], format!("{}", quest.quest_type)],
                    p![C!["subtitle"], format!("{} remaining.", fmt_time(quest.time_left))],
                   
                ]
            ],
    
            p![  
                match quest.quest_type {
                    QuestType::KillTheDragon => p!["A dragon was found high up in the mountains in the forbidden lands. Send your best warriors to defeat it."],
                    QuestType::ArenaFight => p!["The King of the Dwarfs has invited the exilants to compete in an arena fight against monsters and creatures from the forbidden lands. The toughest warrior will be rewarded with a gift from the king personally."],
                    QuestType::ExploreNewLands => p!["Send dwarfs to explore new lands and find a place for a new settlement. The new settlement will be a better version of your previous settlement that allows a larger maximal population. Additionally, the new settlement will attract more and better dwarfs. Keep in mind that if this quest is sucessful, you will loose all of your dwarfs that you left back home."],
                    QuestType::FeastForAGuest => p!["Your village is visted by an ominous guest. Go hunting and organize a feast for the guest, and he may stay."],
                    QuestType::FreeTheVillage => p!["The Elven Village was raided by the Orks. Free the Elves to earn a reward!"],
                    QuestType::ADwarfGotLost => p!["Search for a dwarf that got lost in the wilderness. If you find him first, he may stay in your settlement!"],
                    QuestType::AFishingFriend => p!["Go fishing and make friends!"],
                    QuestType::ADwarfInDanger => p!["Free a dwarf that gets robbed by Orks. If you free him first, he may stay in your settlement!"],
                    QuestType::ForTheKing => p!["Fight a ruthless battle to become the king over all of Exile Island!"],
                    QuestType::DrunkFishing => p!["Participate in the drunk fishing contest! The dwarf that is the most successful drunk fisher gets a reward."],
                    QuestType::CollapsedCave => p!["A cave has collapsed and a dwarf is trapped inside. Be the first to save is life and he will move into your settlement."]
                },
            ], 
            
            p![format!("This quest requires {}.", quest.quest_type.occupation().to_string().to_lowercase())],
            h4!["Rewards"],
            match quest.quest_type.reward_mode() {
                RewardMode::BestGetsAll(money) => div![p![format!("The best player gets {money} coins, the rest gets nothing.")]],
                RewardMode::SplitFairly(money) => div![p![format!("A total of {money} coins are split fairly between the players.")]],
                RewardMode::Prestige => div![
                    p![format!("The participating players will have the chance to start over with a better settlement. For this quest to be successful, your settlement needs to be fully upgraded.")],
                    if player.can_prestige() {
                        p![format!("Your settlement is fully upgraded!")]
                    } else {
                        p![format!("Your settelemnt is not fully upgraded!")]
                    }
                ],
                RewardMode::BecomeKing => div![
                    p![format!("The best player will become the king and get one tenth of all money that is earned during his reign.")],
                ],
                RewardMode::BestGetsItems(items) => div![
                    p![format!("The best player will get the following items:")],
                    p![bundle(&items, player, false)]
                ],
                RewardMode::NewDwarf(num) => div![p![format!("The best participant gets {num} new dwarf for their settlement.")]],
            },
            h4!["Participate"],
            
            if let Some(contestant) = quest.contestants.get(user_id) {
                let rank = quest.contestants.values().filter(|c| c.achieved_score >= contestant.achieved_score).count();
                let mut contestants = quest.contestants.values().collect::<Vec<_>>();
                contestants.sort_by_key(|c| c.achieved_score);
                let best_score = contestants.last().unwrap().achieved_score;
                p![
                    score_bar(contestant.achieved_score, best_score, rank, quest.contestants.len())
                ]
            } else {
                Node::Empty
            },
    
            table![C!["list"],
            (0..quest
                .quest_type
                .max_dwarfs())
                .map(|dwarf_idx| {
                    (dwarf_idx, quest
                        .contestants
                        .get(user_id)
                        .and_then(|contestant| contestant.dwarfs.get(&dwarf_idx).copied()))
                })
                .map(|(dwarf_idx, dwarf_id)| {
                    let dwarf = dwarf_id.map(|dwarf_id| player.dwarfs.get(&dwarf_id).unwrap());
    
                    tr![
                        C!["list-item-row"],
                        if let Some(dwarf) = dwarf {
                            td![img![C!["list-item-image"], attrs! {At::Src => Image::dwarf_from_name(&dwarf.name).as_at_value()}]]
                        } else {
                            td![div![C!["list-item-image-placeholder"]]]
                        },
                        td![
                            C!["list-item-content"],
                            if let Some(dwarf) = dwarf {
                                vec![
                                    h3![C!["title"], &dwarf.name],
                                    stars(dwarf.effectiveness(state.quests.get(&quest_id).unwrap().quest_type.occupation()) as i8, true),
                                ]
                            } else {
                                vec![
                                    h3![C!["title"], "None"]
                                ]
                            },
                            /*span![
                                C!["subtitle"], 
                            ],*/
                            button![
                                ev(Ev::Click, move |_| Msg::ChangePage(Page::Dwarfs(DwarfsMode::Select(DwarfsSelect::Quest(quest_id, dwarf_idx))))),
                                "Change"
                            ],
                            if dwarf_id.is_some() {
                                button![
                                    ev(Ev::Click, move |_| Msg::AssignToQuest(quest_id, dwarf_idx, None)),
                                    "Remove"
                                ]
                            } else {
                                Node::Empty
                            }
                        ]
                    ]
                    /*tr![
                        td![
                            .unwrap_or(String::from("None"))
                        ],
                        td![
                            button![
                                ev(Ev::Click, move |_| Msg::ChangePage(Page::Dwarfs(DwarfsMode::Select(DwarfsSelect::Quest(quest_idx, dwarf_idx))))),
                                "Change"
                            ],
                            if dwarf_id.is_some() {
                                button![
                                    ev(Ev::Click, move |_| Msg::AssignToQuest(quest_idx, dwarf_idx, None)),
                                    "Remove"
                                ]
                            } else {
                                Node::Empty
                            }
                        ]
                    ]*/
                })
            ]
        ]
    } else {
        div![
            C!["content"],
            h2!["There's Nothing Here!"],
            p!["This quest was completed!"],
            a![attrs! { At::Href => format!("{}/quests", model.base_path()) }, "Go back"],
        ]
    }
    
}

fn big_number(mut num: u64) -> String {
    let mut ending = String::new();
    if num >= 1000 {
        ending = String::from("K");
        num /= 1000;
    }
    if num >= 1000 {
        ending = String::from("M");
        num /= 1000;
    }
    format!("{}{}", num, ending)
}

fn enumerate(num: usize) -> String {
    match num {
        1 => "first".to_owned(),
        2 => "second".to_owned(),
        3 => "third".to_owned(),
        _ => format!("{num}th"),
    }
}

fn base(model: &Model, state: &shared::State, user_id: &shared::UserId) -> Node<Msg> {
    let player = state.players.get(user_id).unwrap();
    let is_premium = model
        .state
        .get_user_data(user_id)
        .map(|user_data| user_data.premium > 0)
        .unwrap_or(false);

    div![C!["content"],
        h2!["Your Settlement"],
        img![attrs! {At::Src => Image::from(player.base.village_type()).as_at_value()}],
        table![
            tr![th![
                "Settlement Type",
                tip("There are ten different types of settlements that get gradually better: Outpost, Dwelling, Hamlet, Village, Small Town, Large Town, Small City, Large City, Metropolis, Megalopolis. To move on to a better settlement type, you need to complete a special quest. Better settlements attract more and better dwarfs.")],
                td![format!("{}", player.base.village_type())]
            ],
            //tr![th!["Settlement Level"], td![format!("{} / {}", player.base.curr_level, player.base.max_level())]],
            tr![th!["Population", tip("Upgrade your settlement to increase the maximum population. You can get new dwarfs from certain quests or at random.")], td![format!("{}/{}", player.dwarfs.len(), player.base.num_dwarfs())]],
            tr![th!["Money", tip("Earn money by doing quests. With money, you can buy loot crates.")], td![format!("{} coins", player.money)]],
            tr![th!["Food", tip("Your settlement can store food for your dwarfs to consume. One quantity of food restores 0.1% of a dwarfs health.")], td![format!("{}", player.base.food)]],
        ],
        if let Some(requires) = player.base.upgrade_cost() {
            div![
                h3!["Upgrade Settlement"],
                p!["Upgrade your settlement to increase the maximum population and unlock new occupations for your dwarfs."],
                if let Some(unlocked_occupation) = enum_iterator::all::<Occupation>().filter(|occupation| occupation.unlocked_at_level() == player.base.curr_level + 1).next() {
                    p![format!("The next upgrade increases your maximal population by one and unlocks the occupation {}.", unlocked_occupation)]
                } else {
                    p!["The next upgrade increases your maximal population by one."]
                },
                bundle(&requires, player, true),
                button![
                    if player.inventory.items.check_remove(&requires) {
                        attrs! {}
                    } else {
                        attrs! {At::Disabled => "true"}
                    },
                    ev(Ev::Click, move |_| Msg::send_event(ClientEvent::UpgradeBase)),
                    "Upgrade",
                ]
            ]
        } else {
            Node::Empty
        },
        div![
            h3!["Open Loot Crate"],
            p!["A loot crate contains a random epic or legendary item. You can earn loot crates by completing quests."],
            button![
                if player.money >= LOOT_CRATE_COST && is_premium {
                    attrs! {}
                } else {
                    attrs! {At::Disabled => "true"}
                },
                ev(Ev::Click, move |_| Msg::send_event(ClientEvent::OpenLootCrate)),
                format!("Buy and Open ({} coins)", LOOT_CRATE_COST),
                if !is_premium {
                    tip("This functionality requires a premium account.")
                } else {
                    Node::Empty
                }
            ]
        ]
    ]
}

fn inventory(
    model: &Model,
    state: &shared::State,
    user_id: &shared::UserId,
    mode: InventoryMode,
) -> Node<Msg> {
    let player = state.players.get(user_id).unwrap();
    let is_premium = model
        .state
        .get_user_data(user_id)
        .map(|user_data| user_data.premium > 0)
        .unwrap_or(false);

    let items: Bundle<Item> = enum_iterator::all::<Item>()
        .map(|t| (t, 0))
        .chain(player.inventory.items.iter().map(|(item, n)| (*item, *n)))
        .collect();

    div![
        div![
            C!["inventory-filter"],
            div![
                div![
                    input![
                        id!["owned"],
                        attrs! {At::Type => "checkbox", At::Checked => model.inventory_filter.owned.as_at_value()},
                        ev(Ev::Click, |_| Msg::InventoryFilterOwned),
                    ],
                    label![attrs! {At::For => "owned"}, "Owned"]
                ],
                div![
                    input![
                        id!["craftable"],
                        attrs! {At::Type => "checkbox", At::Checked => model.inventory_filter.craftable.as_at_value()},
                        ev(Ev::Click, |_| Msg::InventoryFilterCraftable),
                    ],
                    label![attrs! {At::For => "craftable"}, "Craftable"]
                ]
            ],
            div![
                div![
                    input![
                        id!["food"],
                        attrs! {At::Type => "checkbox", At::Checked => model.inventory_filter.food.as_at_value()},
                        ev(Ev::Click, |_| Msg::InventoryFilterFood),
                    ],
                    label![attrs! {At::For => "food"}, "Food"]
                ],
                div![
                    input![
                        id!["tools"],
                        attrs! {At::Type => "checkbox", At::Checked => model.inventory_filter.tools.as_at_value()},
                        ev(Ev::Click, |_| Msg::InventoryFilterTools),
                    ],
                    label![attrs! {At::For => "tools"}, "Tools"]
                ],
                div![
                    input![
                        id!["clothing"],
                        attrs! {At::Type => "checkbox", At::Checked => model.inventory_filter.clothing.as_at_value()},
                        ev(Ev::Click, |_| Msg::InventoryFilterClothing),
                    ],
                    label![attrs! {At::For => "clothing"}, "Clothing"]
                ],
                div![
                    input![
                        id!["pets"],
                        attrs! {At::Type => "checkbox", At::Checked => model.inventory_filter.pets.as_at_value()},
                        ev(Ev::Click, |_| Msg::InventoryFilterPets),
                    ],
                    label![attrs! {At::For => "pets"}, "Pets"]
                ],
            ],
            div![
                input![
                    attrs! {At::Type => "text", At::Value => model.inventory_filter.item_name, At::Placeholder => "Item Name"},
                    input_ev(Ev::Input, Msg::InventoryFilterName)
                ],
                button![
                    ev(Ev::Click, move |_| Msg::InventoryFilterReset),
                    "Reset Filter",
                ],
            ]
        ],
        table![
            C!["items", "list"],
            items
                .sorted_by_rarity()
                .into_iter()
                .filter(|(item, n)| {
                    item.to_string()
                        .to_lowercase()
                        .contains(&model.inventory_filter.item_name.to_lowercase().trim())
                        && ((if model.inventory_filter.owned {
                            *n > 0
                        } else {
                            false
                        }) || (if model.inventory_filter.craftable {
                            if let Some(requires) = item.requires() {
                                player.inventory.items.check_remove(&requires)
                            } else {
                                false
                            }
                        } else {
                            false
                        }) || (!model.inventory_filter.owned
                            && !model.inventory_filter.craftable))
                        && ((if model.inventory_filter.food {
                            item.nutritional_value().is_some()
                        } else {
                            false
                        }) || (if model.inventory_filter.tools {
                            item.item_type() == Some(ItemType::Tool)
                        } else {
                            false
                        }) || (if model.inventory_filter.clothing {
                            item.item_type() == Some(ItemType::Clothing)
                        } else {
                            false
                        }) || (if model.inventory_filter.pets {
                            item.item_type() == Some(ItemType::Pet)
                        } else {
                            false
                        }) || (!model.inventory_filter.food
                            && !model.inventory_filter.tools
                            && !model.inventory_filter.clothing
                            && !model.inventory_filter.pets))
                        && if let InventoryMode::Select(InventorySelect::Equipment(_, item_type)) =
                            mode
                        {
                            item.item_type() == Some(item_type) && *n > 0
                        } else {
                            true
                        }
                })
                .map(|(item, n)| tr![
                    C!["item"],
                    C!["list-item-row"],
                    match item.item_rarity() {
                        ItemRarity::Common => C!["item-common"],
                        ItemRarity::Uncommon => C!["item-uncommon"],
                        ItemRarity::Rare => C!["item-rare"],
                        ItemRarity::Epic => C!["item-epic"],
                        ItemRarity::Legendary => C!["item-legendary"],
                    },
                    td![img![C!["list-item-image"], attrs! {At::Src => Image::from(item).as_at_value()}]],
                    td![
                        C!["list-item-content", "grow"],
                        
                        h3![C!["title"], format!("{} {item}", big_number(n))],
                        p![
                            C!["subtitle"], if let Some(food) = item.nutritional_value() {
                                format!("Food ({food}) | {}", item.item_rarity())
                            } else if let Some(item_type) = item.item_type() {
                                format!("{item_type} | {}", item.item_rarity())
                            } else {
                                format!("Item | {}", item.item_rarity())
                            }
                        ],

                        // Show stats
                        if !item.provides_stats().is_zero() {
                            div![
                                h4!["Provides"],
                                stats(&item.provides_stats()),
                            ]
                        } else {
                            Node::Empty
                        },
                        if enum_iterator::all::<Occupation>()
                            .filter(|occupation| {
                                let usefulness = item.usefulness_for(*occupation);
                                usefulness > 0
                            })
                            .count()
                            > 0
                        {
                            div![
                                h4!["Utility"],
                                itertools::intersperse(enum_iterator::all::<Occupation>().filter_map(
                                    |occupation| {
                                        let usefulness =
                                            item.usefulness_for(occupation) as i8;
                                        if usefulness > 0 {
                                            Some(span![
                                                format!("{} ", occupation),
                                                stars(usefulness, true)
                                            ])
                                        } else {
                                            None
                                        }
                                    }
                                ), br![])
                            ]
                        } else {
                            Node::Empty
                        },

                    ],

                    if let InventoryMode::Select(InventorySelect::Equipment(
                        dwarf_id,
                        item_type,
                    )) = mode {
                        td![
                            C!["list-item-content", "shrink"],
                            button![
                                ev(Ev::Click, move |_| Msg::ChangeEquipment(
                                    dwarf_id,
                                    item_type,
                                    Some(item)
                                )),
                                "Equip"
                            ]
                        ]
                    } else {     
                        td![
                            C!["list-item-content", "shrink"],
                            if let Some(requires) = item.requires() {
                                vec![
                                    h4!["Crafting"],
                                    bundle(&requires, player, true),
                                    if player.auto_functions.auto_craft.contains(&item) && is_premium {
                                        button![
                                            ev(Ev::Click, move |_| Msg::send_event(
                                                ClientEvent::ToggleAutoCraft(item)
                                            )),
                                            "Disable Auto",
                                        ]
                                    } else {
                                        div![C!["button-row"],
                                            button![
                                                if player.inventory.items.check_remove(&requires) {
                                                    attrs! {}
                                                } else {
                                                    attrs! {At::Disabled => "true"}
                                                },
                                                ev(Ev::Click, move |_| Msg::send_event(
                                                    ClientEvent::Craft(item, 1)
                                                )),
                                                "Craft",
                                            ],
                                            button![
                                                if player.inventory.items.check_remove(&requires.clone().mul(10)) {
                                                    attrs! {}
                                                } else {
                                                    attrs! {At::Disabled => "true"}
                                                },
                                                ev(Ev::Click, move |_| Msg::send_event(
                                                    ClientEvent::Craft(item, 10)
                                                )),
                                                "10x",
                                            ],
                                            button![
                                                if player.inventory.items.check_remove(&requires.clone().mul(100)) {
                                                    attrs! {}
                                                } else {
                                                    attrs! {At::Disabled => "true"}
                                                },
                                                ev(Ev::Click, move |_| Msg::send_event(
                                                    ClientEvent::Craft(item, 100)
                                                )),
                                                "100x",
                                            ],
                                            button![
                                                if is_premium {
                                                    attrs! {}
                                                } else {
                                                    attrs! {At::Disabled => "true"}
                                                },
                                                ev(Ev::Click, move |_| Msg::send_event(
                                                    ClientEvent::ToggleAutoCraft(item)
                                                )),
                                                "Auto",
                                                if !is_premium {
                                                    tip("This functionality requires a premium account.")
                                                } else {
                                                    Node::Empty
                                                }
                                            ]
                                        ]
                                    }

                                ]
                            } else {
                                Vec::new()
                            },

                            if let Some(_) = item.nutritional_value() {
                                vec![
                                    h4!["Food Storage"],
                                    if player.auto_functions.auto_store.contains(&item) && is_premium {
                                        button![
                                            ev(Ev::Click, move |_| Msg::send_event(
                                                ClientEvent::ToggleAutoStore(item)
                                            )),
                                            "Disable Auto"
                                        ]
                                    } else {
                                        div![C!["button-row"],
                                            button![
                                                if player
                                                    .inventory
                                                    .items
                                                    .check_remove(&Bundle::new().add(item, 1))
                                                {
                                                    attrs! {}
                                                } else {
                                                    attrs! {At::Disabled => "true"}
                                                },
                                                ev(Ev::Click, move |_| Msg::send_event(
                                                    ClientEvent::AddToFoodStorage(item, 1)
                                                )),
                                                format!("Store"),
                                            ],
                                            button![
                                                if player
                                                    .inventory
                                                    .items
                                                    .check_remove(&Bundle::new().add(item, 10))
                                                {
                                                    attrs! {}
                                                } else {
                                                    attrs! {At::Disabled => "true"}
                                                },
                                                ev(Ev::Click, move |_| Msg::send_event(
                                                    ClientEvent::AddToFoodStorage(item, 10)
                                                )),
                                                format!("10x"),
                                            ],
                                            button![
                                                if player
                                                    .inventory
                                                    .items
                                                    .check_remove(&Bundle::new().add(item, 100))
                                                {
                                                    attrs! {}
                                                } else {
                                                    attrs! {At::Disabled => "true"}
                                                },
                                                ev(Ev::Click, move |_| Msg::send_event(
                                                    ClientEvent::AddToFoodStorage(item, 100)
                                                )),
                                                format!("100x"),
                                            ],
                                            button![
                                                if is_premium {
                                                    attrs! {}
                                                } else {
                                                    attrs! {At::Disabled => "true"}
                                                },
                                                ev(Ev::Click, move |_| Msg::send_event(
                                                    ClientEvent::ToggleAutoStore(item)
                                                )),
                                                "Auto",
                                                if !is_premium {
                                                    tip("This functionality requires a premium account.")
                                                } else {
                                                    Node::Empty
                                                }
                                            ]
                                        ]
                                    }
                                ] 
                            } else {
                                Vec::new()
                            },
                        
                        ]
                    }
                ]),
        ]
    ]
}

fn chat(
    model: &Model,
    state: &shared::State,
    client_state: &ClientState<shared::State>,
) -> Node<Msg> {
    let message = model.message.clone();

    div![
        id!["chat"],
        if model.chat_visible {
            C!["visible"]
        } else {
            C![]
        },
        if model.chat_visible {
            div![
                C!["togglable"],
                div![
                    C!["messages"],
                    state.chat.messages.iter().map(|(user_id, message)| {
                        let username = &client_state
                            .get_user_data(&user_id)
                            .map(|data| data.username.clone())
                            .unwrap_or_default();
                        div![
                            C!["message"],
                            span![C!["username"], format!("{username}")],
                            span![": "],
                            span![C!["message"], format!("{message}")]
                        ]
                    }),
                ],
                div![
                    input![
                        attrs! {At::Type => "text", At::Value => model.message, At::Placeholder => "Type your message here ..."},
                        input_ev(Ev::Input, Msg::ChangeMessage)
                    ],
                    button![
                        if message.is_empty() {
                            attrs! {At::Disabled => "true"}
                        } else {
                            attrs! {}
                        },
                        ev(Ev::Click, move |_| Msg::SubmitMessage),
                        "Send",
                    ],
                ]
            ]
        } else {
            Node::Empty
        },
        button![ev(Ev::Click, move |_| Msg::ToggleChat), "Toggle Chat",],
    ]
}

fn history(
    model: &Model,
    state: &shared::State,
    user_id: &shared::UserId,
    client_state: &ClientState<shared::State>,
) -> Node<Msg> {
    let player = state.players.get(user_id).unwrap();

    div![
        id!["history"],
        if model.history_visible {
            C!["visible"]
        } else {
            C![]
        },
        if model.history_visible {
            div![
                C!["messages", "togglable"],
                player.log.msgs.iter().map(|(time, msg)| {
                    div![
                        C!["message"],
                        span![C!["time"], format!("{} ago: ", fmt_time(state.time - time))],
                        match msg {
                            LogMsg::NotEnoughSpaceForDwarf => {
                                span![format!(
                                    "You got a dwarf but don't have enough space for him."
                                )]
                            }
                            LogMsg::NewPlayer(user_id) => {
                                span![format!(
                                    "A new player has joined the game, say hi to {}!",
                                    client_state
                                        .get_user_data(&user_id)
                                        .map(|data| data.username.clone())
                                        .unwrap_or_default()
                                )]
                            }
                            LogMsg::MoneyForKing(money) => {
                                span![format!("You are the king and earned {} coins!", money)]
                            }
                            LogMsg::NewDwarf(dwarf_id) => {
                                span![format!(
                                    "Your settlement got a new dwarf {}.",
                                    player.dwarfs.get(dwarf_id).unwrap().name
                                )]
                            }
                            LogMsg::DwarfDied(name) => {
                                span![format!("Your dwarf {} has died.", name)]
                            }
                            LogMsg::QuestCompletedItems(quest, items) => {
                                if let Some(items) = items {
                                    span![format!(
                                        "You completed the quest {} and won {}.",
                                        quest,
                                        items
                                            .clone()
                                            .sorted_by_rarity()
                                            .into_iter()
                                            .map(|(item, n)| format!("{n}x {item}"))
                                            .collect::<Vec<_>>()
                                            .join(", ")
                                    )]
                                } else {
                                    span![format!(
                                        "You did not get any items from the quest {}.",
                                        quest
                                    )]
                                }
                            }
                            LogMsg::QuestCompletedMoney(quest, money) => {
                                span![format!(
                                    "You completed the quest {} and earned {} coins.",
                                    quest, money
                                )]
                            }
                            LogMsg::QuestCompletedPrestige(quest, success) => {
                                if *success {
                                    span![format!(
                                        "You completed the quest {} and started a new settlement.",
                                        quest
                                    )]
                                } else {
                                    span![format!(
                                        "You did not start a new settlement from the quest {}.",
                                        quest
                                    )]
                                }
                            }
                            LogMsg::QuestCompletedKing(quest, success) => {
                                if *success {
                                    span![format!(
                                        "You completed the quest {} and became the King.",
                                        quest
                                    )]
                                } else {
                                    span![format!(
                                        "You did not become the King from the quest {}.",
                                        quest
                                    )]
                                }
                            }
                            LogMsg::QuestCompletedDwarfs(quest, num_dwarfs) => {
                                if let Some(num_dwarfs) = num_dwarfs {
                                    if *num_dwarfs == 1 {
                                        span![format!(
                                            "You completed the quest {} and got a new dwarf.",
                                            quest
                                        )]
                                    } else {
                                        span![format!(
                                            "You completed the quest {} and got {} new dwarfs.",
                                            quest, num_dwarfs
                                        )]
                                    }
                                } else {
                                    span![format!(
                                        "You did not get any new dwarfs from the quest {}.",
                                        quest
                                    )]
                                }
                            }
                            LogMsg::OpenedLootCrate(items) => {
                                span![format!(
                                    "You opened a loot crate and got {}.",
                                    items
                                        .clone()
                                        .sorted_by_rarity()
                                        .into_iter()
                                        .map(|(item, n)| format!("{n}x {item}"))
                                        .collect::<Vec<_>>()
                                        .join(", ")
                                )]
                            }
                        }
                    ]
                })
            ]
        } else {
            Node::Empty
        },
        button![ev(Ev::Click, move |_| Msg::ToggleHistory), "Toggle History",],
    ]
}

fn bundle(requires: &Bundle<Item>, player: &Player, requirement: bool) -> Node<Msg> {
    ul![requires
        .clone()
        .sorted_by_rarity()
        .into_iter()
        .map(|(item, n)| {
            if requirement {
                let available = player
                    .inventory
                    .items
                    .check_remove(&Bundle::new().add(item, n));
                li![
                    C!["clickable-item"],
                    span![
                        if available { C![] } else { C!["unavailable"] },
                        format!("{n}x {item}"),
                        ev(Ev::Click, move |_| Msg::GoToItem(item))
                    ],
                    span![format!(
                        " ({})",
                        player
                            .inventory
                            .items
                            .get(&item)
                            .copied()
                            .unwrap_or_default()
                    )]
                ]
            } else {
                //let available = player.inventory.items.check_remove(&Bundle::new().add(item, n));
                li![
                    C!["clickable-item"],
                    span![
                        format!("{n}x {item}"),
                        ev(Ev::Click, move |_| Msg::GoToItem(item))
                    ],
                ]
            }
        })]
}

fn stats(stats: &Stats) -> Node<Msg> {
    let mut v = Vec::new();

    if stats.strength != 0 {
        v.push((stats.strength, "Strength"));
    }
    if stats.endurance != 0 {
        v.push((stats.endurance, "Endurance"));
    }
    if stats.agility != 0 {
        v.push((stats.agility, "Agility"));
    }
    if stats.intelligence != 0 {
        v.push((stats.intelligence, "Intelligence"));
    }
    if stats.perception != 0 {
        v.push((stats.perception, "Perception"));
    }

    v.sort_by_key(|t| -t.0);

    span![itertools::intersperse(v
        .into_iter()
        .map(|(num, abv)| span![format!("{abv} "), stars(num, false)]), br![])]
}

fn stats_simple(stats: &Stats) -> String {
    let mut v = Vec::new();

    if stats.strength != 0 {
        v.push("Strength");
    }
    if stats.endurance != 0 {
        v.push("Endurance");
    }
    if stats.agility != 0 {
        v.push("Agility");
    }
    if stats.intelligence != 0 {
        v.push("Intelligence");
    }
    if stats.perception != 0 {
        v.push("Perception");
    }

    if v.is_empty() {
        return "no skills".to_owned();
    }

    v.into_iter().join(", ")
}

fn stars(stars: i8, padded: bool) -> Node<Msg> {
    let mut s = String::new();
    if stars < 0 {
        s += "-";
    }
    for _ in 0..(stars.abs() / 2) {
        s += "★";
    }
    if stars.abs() % 2 == 1 {
        s += if padded { "⯪" } else { "⯨" }
    }
    if padded {
        for _ in 0..((10 - stars.abs()) / 2) {
            s += "☆";
        }
    }
    span![C!["symbols"], s]
}

fn nav(model: &Model) -> Node<Msg> {
    /*
    nav![div![
        button![
            if let Page::Base = model.page {
                attrs! {At::Disabled => "true"}
            } else {
                attrs! {}
            },
            ev(Ev::Click, move |_| Msg::ChangePage(Page::Base)),
            "Settlement",
        ],
        button![
            if let Page::Dwarfs(DwarfsMode::Overview) = model.page {
                attrs! {At::Disabled => "true"}
            } else {
                attrs! {}
            },
            ev(Ev::Click, move |_| Msg::ChangePage(Page::Dwarfs(
                DwarfsMode::Overview
            ))),
            "Dwarfs",
        ],
        button![
            if let Page::Inventory(InventoryMode::Crafting) = model.page {
                attrs! {At::Disabled => "true"}
            } else {
                attrs! {}
            },
            ev(Ev::Click, move |_| Msg::ChangePage(Page::Inventory(
                InventoryMode::Crafting
            ))),
            "Inventory",
        ],
        button![
            if let Page::Quests = model.page {
                attrs! {At::Disabled => "true"}
            } else {
                attrs! {}
            },
            ev(Ev::Click, move |_| Msg::ChangePage(Page::Quests)),
            "Quests",
        ],
        button![
            if let Page::Ranking = model.page {
                attrs! {At::Disabled => "true"}
            } else {
                attrs! {}
            },
            ev(Ev::Click, move |_| Msg::ChangePage(Page::Ranking)),
            "Ranking",
        ],
        //a![C!["button"], attrs! { At::Href => "/account"}, "Account"]
    ]]
    */

    nav![div![
        a![
            C!["button"],
            if let Page::Base = model.page {
                attrs! {At::Disabled => "true", At::Href => model.base_path()}
            } else {
                attrs! {At::Href => model.base_path()}
            },
            "Settlement"
        ],
        a![
            C!["button"],
            if let Page::Dwarfs(DwarfsMode::Overview) = model.page {
                attrs! {At::Disabled => "true", At::Href => format!("{}/dwarfs", model.base_path())}
            } else {
                attrs! {At::Href => format!("{}/dwarfs", model.base_path())}
            },
            "Dwarfs",
        ],
        a![
            C!["button"],
            if let Page::Inventory(InventoryMode::Overview) = model.page {
                attrs! {At::Disabled => "true",  At::Href => format!("{}/inventory", model.base_path())}
            } else {
                attrs! {At::Href => format!("{}/inventory", model.base_path())}
            },
            "Inventory",
        ],
        a![
            C!["button"],
            if let Page::Quests = model.page {
                attrs! {At::Disabled => "true", At::Href => format!("{}/quests", model.base_path())}
            } else {
                attrs! {At::Href => format!("{}/quests", model.base_path())}
            },
            "Quests",
        ],
        a![
            C!["button"],
            if let Page::Ranking = model.page {
                attrs! {At::Disabled => "true", At::Href => format!("{}/ranking", model.base_path())}
            } else {
                attrs! {At::Href => format!("{}/ranking", model.base_path())}
            },
            "Ranking",
        ],
        //a![C!["button"], attrs! { At::Href => "/account"}, "Account"]
    ]]
}

fn tip<T: std::fmt::Display>(text: T) -> Node<Msg> {
    div![
        C!["tooltip"],
        span![C!["symbols"], "ⓘ"],
        span![C!["tooltiptext"], format!("{}", text)]
    ]
}

// ------ ------
//     Start
// ------ ------

#[wasm_bindgen(start)]
pub fn start() {
    App::start("app", init, update, view);
}<|MERGE_RESOLUTION|>--- conflicted
+++ resolved
@@ -12,11 +12,7 @@
 use web_sys::js_sys::Date;
 
 #[cfg(not(debug_assertions))]
-<<<<<<< HEAD
 const HOST: &str = "dwarfs-in-exile.com";
-=======
-const WS_URL: &str = "wss://dwarfs-in-exile.com/game/ws";
->>>>>>> 8bbb5b21
 #[cfg(debug_assertions)]
 const HOST: &str = "localhost:3000";
 
@@ -151,7 +147,7 @@
     let (game_id, page) = Page::from_url(url);
 
     Model {
-        state: ClientState::init(orders, format!("ws://{HOST}/game/{game_id}/ws")),
+        state: ClientState::init(orders, format!("wss://{HOST}/game/{game_id}/ws")),
         page,
         message: String::new(),
         chat_visible: false,
