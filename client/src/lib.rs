--- conflicted
+++ resolved
@@ -1467,10 +1467,6 @@
                         },
                         p![
                             button![
-<<<<<<< HEAD
-                                ev(Ev::Click, move |_| Msg::send_event(ClientEvent::ReleaseDwarf(dwarf_id))),
-                                "Release Dwarf"
-=======
                                 if is_premium {
                                     attrs! {}
                                 } else {
@@ -1483,7 +1479,6 @@
                                 } else {
                                     Node::Empty
                                 }
->>>>>>> 9f7bde47
                             ]
                         ],
                         p![
