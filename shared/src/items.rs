--- conflicted
+++ resolved
@@ -136,12 +136,9 @@
     HotAirBalloon,
     Vest,
     Boat,
-<<<<<<< HEAD
     Ox,
     Kobold,
-=======
     KnightsArmor,
->>>>>>> 66cb3ccb
 }
 
 impl Craftable for Item {
