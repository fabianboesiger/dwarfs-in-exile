mod items;

pub use items::*;

use engine_shared::{
    utils::custom_map::{CustomMap, CustomSet},
    Event,
};
use enum_iterator::Sequence;
use rand::{
    seq::{IteratorRandom, SliceRandom},
    Rng,
};
use serde::{Deserialize, Serialize};
use std::{collections::VecDeque, hash::Hash, ops::Deref};
use strum::Display;

#[cfg(not(debug_assertions))]
pub const SPEED: u64 = 1;
#[cfg(debug_assertions)]
pub const SPEED: u64 = 20;
pub const ONE_MINUTE: u64 = 60;
pub const ONE_HOUR: u64 = ONE_MINUTE * 60;
pub const ONE_DAY: u64 = ONE_HOUR * 24;
pub const MAX_HEALTH: Health = ONE_DAY * 3;
pub const LOOT_CRATE_COST: Money = 1000;
pub const FREE_LOOT_CRATE: u64 = ONE_DAY;
pub const WINNER_NUM_PREMIUM_DAYS: i64 = 30;
pub const FEMALE_PROBABILITY: f64 = 1.0 / 3.0;
pub const MAX_LEVEL: u64 = 100;
pub const AGE_SECONDS_PER_TICK: u64 = 365 * 24;
pub const ADULT_AGE: u64 = 20;
pub const DEATH_AGE: u64 = 200;
pub const IMPROVEMENT_DURATION: u32 = ONE_DAY as u32 * 5;
pub const APPRENTICE_EFFECTIVENESS_DIVIDER: u64 = 10;
pub const MAX_EFFECTIVENESS: u64 = 6000;
pub const MIN_MAX_DWARF_DIFFERENCE: u64 = 3;
pub const TRADE_MONEY_MULTIPLIER: u64 = 10;

pub type Money = u64;
pub type Food = u64;
pub type Health = u64;

pub type Time = u64;

pub type QuestId = u64;

#[derive(Serialize, Deserialize, Debug, Clone, Hash)]
pub enum Popup {
    NewDwarf(Dwarf),
    NewItems(Bundle<Item>),
}

#[derive(Serialize, Deserialize, Debug, Clone, Hash, PartialEq, Eq, Sequence, Copy)]
pub enum WorldEvent {
    Drought,
    Flood,
    Earthquake,
    Plague,
    Tornado,
    Carnival,
    FullMoon,
    Revolution,
}

impl WorldEvent {
    fn occupation_divider(&self, occupation: Occupation) -> u64 {
        match (self, occupation) {
            (
                WorldEvent::Drought,
                Occupation::Farming | Occupation::Gathering | Occupation::Hunting,
            ) => 3,
            (
                WorldEvent::Flood,
                Occupation::Farming | Occupation::Gathering | Occupation::Fishing,
            ) => 3,
            (
                WorldEvent::Earthquake,
                Occupation::Mining | Occupation::Logging | Occupation::Rockhounding,
            ) => 3,
            (
                WorldEvent::Tornado,
                Occupation::Logging | Occupation::Farming | Occupation::Gathering,
            ) => 3,
            (WorldEvent::Carnival, _) => 2,
            (WorldEvent::FullMoon, _) => 2,
            (WorldEvent::Revolution, _) => 2,
            _ => 1,
        }
    }

    fn new_dwarfs_multiplier(&self) -> u32 {
        match self {
            WorldEvent::Earthquake => 5,
            WorldEvent::Tornado => 5,
            WorldEvent::Carnival => 7,
            _ => 1,
        }
    }
}

impl std::fmt::Display for WorldEvent {
    fn fmt(&self, f: &mut std::fmt::Formatter<'_>) -> std::fmt::Result {
        match self {
            WorldEvent::Drought => write!(f, "Drought"),
            WorldEvent::Flood => write!(f, "Flood"),
            WorldEvent::Earthquake => write!(f, "Earthquake"),
            WorldEvent::Plague => write!(f, "Plague"),
            WorldEvent::Tornado => write!(f, "Tornado"),
            WorldEvent::Carnival => write!(f, "Carnival"),
            WorldEvent::FullMoon => write!(f, "Full Moon"),
            WorldEvent::Revolution => write!(f, "Revolution"),
        }
    }
}

#[derive(Serialize, Deserialize, Debug, Clone, Copy, Sequence, Hash)]
pub enum TutorialStep {
    Welcome,
    Logging,
    SettlementExpansion2,
    Axe,
    SettlementExpansion3,
    Hunting,
    FoodPreparation,
    SettlementExpansion4,
    Idling,
    SettlementExpansion5,
    SettlementExpansion7,
    SettlementExpansion9,
    Quests,
    MakeLove,
}

pub enum TutorialReward {
    Money(Money),
    Items(Bundle<Item>),
    Dwarfs(usize),
}

pub enum TutorialRequirement {
    Nothing,
    Items(Bundle<Item>),
    BaseLevel(u64),
    Food(Food),
    AnyDwarfOccupation(Occupation),
    NumberOfDwarfs(usize),
}

impl TutorialRequirement {
    pub fn complete(&self, player: &Player) -> bool {
        match self {
            TutorialRequirement::Nothing => true,
            TutorialRequirement::Items(bundle) => player.inventory.items.check_remove(bundle),
            TutorialRequirement::BaseLevel(level) => player.base.curr_level >= *level,
            TutorialRequirement::Food(food) => player.base.food >= *food,
            TutorialRequirement::AnyDwarfOccupation(occupation) => player
                .dwarfs
                .values()
                .any(|dwarf| dwarf.actual_occupation() == *occupation),
            TutorialRequirement::NumberOfDwarfs(dwarfs) => player.dwarfs.len() >= *dwarfs,
        }
    }
}

impl TutorialStep {
    pub fn requires(&self) -> TutorialRequirement {
        match self {
            TutorialStep::Welcome => TutorialRequirement::Nothing,
            TutorialStep::Logging => TutorialRequirement::Items(Bundle::new().add(Item::Wood, 1)),
            TutorialStep::SettlementExpansion2 => TutorialRequirement::BaseLevel(2),
            TutorialStep::Axe => TutorialRequirement::Items(Bundle::new().add(Item::Axe, 1)),
            TutorialStep::SettlementExpansion3 => TutorialRequirement::BaseLevel(3),
            TutorialStep::Hunting => {
                TutorialRequirement::Items(Bundle::new().add(Item::RawMeat, 1))
            }
            TutorialStep::FoodPreparation => TutorialRequirement::Food(1),
            TutorialStep::SettlementExpansion4 => TutorialRequirement::BaseLevel(4),
            TutorialStep::Idling => TutorialRequirement::AnyDwarfOccupation(Occupation::Idling),
            TutorialStep::SettlementExpansion5 => TutorialRequirement::BaseLevel(5),
            TutorialStep::SettlementExpansion7 => TutorialRequirement::BaseLevel(7),
            TutorialStep::SettlementExpansion9 => TutorialRequirement::BaseLevel(9),
            TutorialStep::Quests => TutorialRequirement::NumberOfDwarfs(6),
            TutorialStep::MakeLove => TutorialRequirement::NumberOfDwarfs(7),
        }
    }

    pub fn reward(&self) -> TutorialReward {
        match self {
            TutorialStep::Welcome => TutorialReward::Money(1000),
            TutorialStep::Logging => TutorialReward::Items(Bundle::new().add(Item::Wood, 100)),
            TutorialStep::SettlementExpansion2 => {
                TutorialReward::Items(Bundle::new().add(Item::Iron, 10).add(Item::Wood, 10))
            }
            TutorialStep::Axe => TutorialReward::Items(Bundle::new().add(Item::Wood, 100)),
            TutorialStep::SettlementExpansion3 => TutorialReward::Dwarfs(1),
            TutorialStep::Hunting => TutorialReward::Items(Bundle::new().add(Item::Coal, 50)),
            TutorialStep::FoodPreparation => {
                TutorialReward::Items(Bundle::new().add(Item::CookedMeat, 50))
            }
            TutorialStep::SettlementExpansion4 => {
                TutorialReward::Items(Bundle::new().add(Item::Wood, 100))
            }
            TutorialStep::Idling => TutorialReward::Items(Bundle::new().add(Item::Wood, 100)),
            TutorialStep::SettlementExpansion5 => TutorialReward::Dwarfs(1),
            TutorialStep::SettlementExpansion7 => TutorialReward::Dwarfs(1),
            TutorialStep::SettlementExpansion9 => TutorialReward::Dwarfs(1),
            TutorialStep::Quests => TutorialReward::Money(1000),
            TutorialStep::MakeLove => TutorialReward::Money(1000),
        }
    }
}

impl std::fmt::Display for TutorialStep {
    fn fmt(&self, f: &mut std::fmt::Formatter<'_>) -> std::fmt::Result {
        match self {
            TutorialStep::Welcome => write!(f, "Welcome to the Exile"),
            TutorialStep::Logging => write!(f, "Into the Woods"),
            TutorialStep::SettlementExpansion2 => write!(f, "Expand Your Settlement"),
            TutorialStep::Hunting => write!(f, "A Well Fed Population"),
            TutorialStep::FoodPreparation => write!(f, "Dinner is Ready"),
            TutorialStep::SettlementExpansion3 => write!(f, "Expand Your Settlement"),
            TutorialStep::Idling => write!(f, "Time for a Break"),
            TutorialStep::Quests => write!(f, "Make new Friends"),
            TutorialStep::SettlementExpansion4 => write!(f, "Expand Your Settlement"),
            TutorialStep::SettlementExpansion5 => write!(f, "Expand Your Settlement"),
            TutorialStep::Axe => write!(f, "Craft an Axe"),
            TutorialStep::SettlementExpansion7 => write!(f, "Expand Your Settlement"),
            TutorialStep::SettlementExpansion9 => write!(f, "Expand Your Settlement"),
            TutorialStep::MakeLove => write!(f, "Make Love, Not War"),
        }
    }
}

#[derive(Serialize, Deserialize, Clone, Copy, Debug, Hash, PartialEq, Eq)]
pub struct UserId(pub i64);

impl engine_shared::UserId for UserId {}

impl From<i64> for UserId {
    fn from(id: i64) -> Self {
        UserId(id)
    }
}

#[derive(Serialize, Deserialize, Clone, Debug, Hash, PartialEq, Eq)]
pub struct UserData {
    pub username: String,
    pub premium: u64,
    pub games_won: i64,
    pub admin: bool,
    pub guest: bool,
    pub joined: time::PrimitiveDateTime,
}

impl engine_shared::UserData for UserData {}

#[derive(Serialize, Deserialize, Debug, Clone, Copy, Sequence, Display, PartialEq, Eq)]
#[strum(serialize_all = "title_case")]
pub enum HireDwarfType {
    Standard,
}

impl HireDwarfType {
    pub fn cost(&self) -> u64 {
        match self {
            HireDwarfType::Standard => 5000,
        }
    }
}

#[derive(Serialize, Deserialize, Default, Clone, Debug, Hash)]
pub struct State {
    pub players: CustomMap<UserId, Player>,
    pub next_dwarf_id: DwarfId,
    pub chat: Chat,
    pub next_quest_id: QuestId,
    pub quests: CustomMap<QuestId, Quest>,
    pub time: Time,
    pub king: Option<UserId>,
    #[serde(default)]
    pub event: Option<WorldEvent>,
    pub trade_deals: Vec<TradeDeal>,
}

impl State {
    fn add_to_food_storage(player: &mut Player, item: Item, qty: u64) {
        if let Some(food) = item.nutritional_value() {
            if player
                .inventory
                .items
                .remove_checked(Bundle::new().add(item, qty))
            {
                player.base.food += food * qty;
            }
        }
    }

    /*
    fn sell(player: &mut Player, item: Item, qty: u64) {
        if item.money_value(1) > 0 {
            if player
                .inventory
                .items
                .remove_checked(Bundle::new().add(item, qty))
            {
                player.money += item.money_value(1) * qty;
            }
        }
    }
    */

    fn craft(player: &mut Player, item: Item, qty: u64) {
        if let Some((level, requires)) = item.requires() {
            if player.base.curr_level >= level {
                if player.inventory.items.remove_checked(requires.mul(qty)) {
                    player
                        .inventory
                        .items
                        .add_checked(Bundle::new().add(item, qty));
                }
            }
        }
    }
}

impl engine_shared::State for State {
    type ServerEvent = ServerEvent;
    type ClientEvent = ClientEvent;
    type UserId = UserId;
    type UserData = UserData;

    const DURATION_PER_TICK: std::time::Duration = std::time::Duration::from_millis(1000 / SPEED);

    fn has_winner(&self) -> Option<UserId> {
        let mut winner = None;
        for (user_id, player) in &self.players {
            if player.base.curr_level == 100 && self.king == Some(*user_id) {
                winner = Some(*user_id);
            }
        }
        return winner;
    }

    fn update(
        &mut self,
        rng: &mut impl Rng,
        event: Event<Self>,
        user_data: &CustomMap<UserId, UserData>,
    ) {
        move || -> Option<()> {
            match event {
                Event::ClientEvent(event, user_id) => {
                    if !self.players.contains_key(&user_id) {
                        self.players.insert(
                            user_id,
                            Player::new(self.time, rng, &mut self.next_dwarf_id),
                        );
                    }
                    let player = self.players.get_mut(&user_id)?;
                    player.last_online = self.time;

                    let is_premium = user_data
                        .get(&user_id)
                        .map(|user_data| user_data.premium > 0)
                        .unwrap_or(false);

                    match event {
                        ClientEvent::Init => {}
                        ClientEvent::Bid(trade_idx) => {
                            if let Some(trade) = self.trade_deals.get_mut(trade_idx) {
                                trade.bid(&mut self.players, user_id, self.time)?;
                            }
                        }
                        ClientEvent::SetMentor(apprentice_id, mentor_id) => {
                            if let Some(mentor_id) = mentor_id {
                                let apprentice = player.dwarfs.get(&apprentice_id)?;
                                if apprentice.is_adult() {
                                    return None;
                                }
                                let mentor = player.dwarfs.get(&mentor_id)?;
                                if !mentor.is_adult() {
                                    return None;
                                }
                            }
                            player.set_mentor(apprentice_id, mentor_id)?;
                        }
                        ClientEvent::ReleaseDwarf(dwarf_id) => {
                            let dwarf = player.dwarfs.get_mut(&dwarf_id)?;
                            dwarf.released = true;
                        }
                        ClientEvent::ToggleManualManagement(dwarf_id) => {
                            let dwarf = player.dwarfs.get_mut(&dwarf_id)?;
                            dwarf.manual_management = !dwarf.manual_management;
                        }
                        ClientEvent::SetDwarfName(dwarf_id, name) => {
                            let dwarf = player.dwarfs.get_mut(&dwarf_id)?;
                            let name = name.trim();
                            if name.is_empty() {
                                dwarf.custom_name = None;
                            } else {
                                dwarf.custom_name = Some(name.to_string());
                            }
                        }
                        ClientEvent::Optimize(to_optimize_dwarf_id) => {
                            // Reassign occupations.

                            if to_optimize_dwarf_id.is_none() {
                                player.set_manager();

                                let mut occupations_to_fill = player.manager.clone();
                                occupations_to_fill.swap_remove(&Occupation::Idling);

                                for dwarf in player.dwarfs.values_mut() {
                                    if dwarf.can_be_managed() {
                                        dwarf.occupation = Occupation::Idling;
                                    }
                                }

                                loop {
                                    occupations_to_fill.retain(|_, num| *num > 0);

                                    if occupations_to_fill.is_empty() {
                                        break;
                                    }

                                    let mut best_dwarf_effectiveness = 0;
                                    let mut best_dwarf_occupation = None;
                                    let mut best_dwarf_id = None;
                                    for (dwarf_id, dwarf) in &player.dwarfs {
                                        if dwarf.occupation == Occupation::Idling
                                            && dwarf.can_be_managed()
                                        {
                                            for (occupation, _num) in &occupations_to_fill {
                                                let effectiveness =
                                                    dwarf.stats.cross(occupation.requires_stats());
                                                if effectiveness >= best_dwarf_effectiveness {
                                                    best_dwarf_effectiveness = effectiveness;
                                                    best_dwarf_id = Some(*dwarf_id);
                                                    best_dwarf_occupation = Some(*occupation);
                                                }
                                            }
                                        }
                                    }

                                    if let Some(best_dwarf_id) = best_dwarf_id {
                                        let best_dwarf = player.dwarfs.get_mut(&best_dwarf_id)?;
                                        let best_dwarf_occupation = best_dwarf_occupation
                                            .expect("occupation known if id is known");
                                        best_dwarf.change_occupation(best_dwarf_occupation);
                                        *occupations_to_fill
                                            .get_mut(&best_dwarf_occupation)
                                            .expect("occupation is always one that is to fill") -=
                                            1;
                                    } else {
                                        break;
                                    }
                                }

                                debug_assert!(occupations_to_fill.is_empty());
                            }

                            // Reassign equipment.

                            let dwarf_ids = if let Some(dwarf_id) = to_optimize_dwarf_id {
                                vec![dwarf_id]
                            } else {
                                player.dwarfs.keys().cloned().collect()
                            };

                            for dwarf_id in &dwarf_ids {
                                let dwarf = player.dwarfs.get_mut(dwarf_id)?;
                                if dwarf.can_be_managed() || to_optimize_dwarf_id.is_some() {
                                    for (_, item) in dwarf.equipment.drain(..) {
                                        player
                                            .inventory
                                            .items
                                            .add_checked(Bundle::new().add(item, 1));
                                    }
                                }
                            }

                            loop {
                                let mut best_dwarf_effectiveness = 0;
                                let mut best_dwarf_id = None;
                                let mut best_dwarf_item = None;
                                for dwarf_id in &dwarf_ids {
                                    let dwarf = player.dwarfs.get(dwarf_id)?;
                                    if dwarf.can_be_managed() || to_optimize_dwarf_id.is_some() {
                                        let occupation_to_optimize =
                                            if to_optimize_dwarf_id.is_some() {
                                                dwarf.actual_occupation()
                                            } else {
                                                dwarf.occupation
                                            };

                                        for (item, _) in
                                            player.inventory.items.iter().filter(|(item, num)| {
                                                **num > 0
                                                    && item
                                                        .item_type()
                                                        .map(|item_type| item_type.equippable())
                                                        .unwrap_or(false)
                                                    && dwarf
                                                        .equipment
                                                        .get(&item.item_type().expect(
                                                            "equippables always have item types",
                                                        ))
                                                        .is_none()
                                            })
                                        {
                                            let mut dwarf_clone = dwarf.clone();

                                            let effectiveness_before = dwarf_clone
                                                .effectiveness_not_normalized(
                                                    occupation_to_optimize,
                                                );

                                            dwarf_clone.equipment.insert(
                                                item.item_type()
                                                    .expect("equippables always have item types"),
                                                *item,
                                            );

                                            let effectiveness_after = dwarf_clone
                                                .effectiveness_not_normalized(
                                                    occupation_to_optimize,
                                                );

                                            let effectiveness_diff = effectiveness_after as i64
                                                - effectiveness_before as i64;

                                            if effectiveness_diff > best_dwarf_effectiveness {
                                                best_dwarf_effectiveness = effectiveness_diff;
                                                best_dwarf_item = Some(*item);
                                                best_dwarf_id = Some(*dwarf_id);
                                            }
                                        }
                                    }
                                }

                                if let Some(best_dwarf_id) = best_dwarf_id {
                                    let best_dwarf = player.dwarfs.get_mut(&best_dwarf_id)?;
                                    let best_dwarf_item =
                                        best_dwarf_item.expect("item known if id is known");

                                    if player
                                        .inventory
                                        .items
                                        .remove_checked(Bundle::new().add(best_dwarf_item, 1))
                                    {
                                        best_dwarf.equipment.insert(
                                            best_dwarf_item
                                                .item_type()
                                                .expect("equippables always have item types"),
                                            best_dwarf_item,
                                        );
                                    } else {
                                        if cfg!(debug_assertions) {
                                            panic!("something went wrong!");
                                        }
                                    }
                                } else {
                                    break;
                                }
                            }
                        }
                        ClientEvent::SetManagerOccupation(occupation, num) => {
                            player.set_manager();

                            let curr = player.manager.get(&occupation).copied().unwrap_or_default();
                            if curr < num {
                                let diff = num - curr;
                                if player
                                    .manager
                                    .get(&Occupation::Idling)
                                    .copied()
                                    .unwrap_or_default()
                                    >= diff
                                {
                                    player.manager.insert(occupation, num);
                                    *player.manager.entry(Occupation::Idling).or_default() -= diff;
                                }
                            } else {
                                let diff = curr - num;
                                player.manager.insert(occupation, num);
                                *player.manager.entry(Occupation::Idling).or_default() += diff;
                            }
                        }
                        ClientEvent::ConfirmPopup => {
                            player.popups.pop_front();
                        }
                        ClientEvent::NextTutorialStep => {
                            if let Some(step) = player.tutorial_step {
                                if step.requires().complete(player) {
                                    match step.reward() {
                                        TutorialReward::Money(money) => {
                                            player.money += money;
                                        }
                                        TutorialReward::Items(bundle) => {
                                            player.inventory.add(bundle, self.time);
                                        }
                                        TutorialReward::Dwarfs(num) => {
                                            for _ in 0..num {
                                                player.new_dwarf(
                                                    rng,
                                                    &mut self.next_dwarf_id,
                                                    self.time,
                                                    false,
                                                );
                                            }
                                        }
                                    }
                                    player.tutorial_step = step.next();
                                }
                            }
                        }
                        ClientEvent::HireDwarf(_dwarf_type) => {
                            /*if player.money >= dwarf_type.cost()
                                && player.dwarfs.len() < player.base.max_dwarfs()
                            {
                                player.money -= dwarf_type.cost();
                                player.new_dwarf(rng, &mut self.next_dwarf_id, self.time, false);
                            }*/
                        }
                        ClientEvent::ToggleAutoCraft(item) => {
                            if is_premium {
                                if player.auto_functions.auto_craft.contains(&item) {
                                    player.auto_functions.auto_craft.swap_remove(&item);
                                } else {
                                    player.auto_functions.auto_craft.insert(item);
                                    player.auto_craft(self.time, is_premium);
                                }
                            }
                        }
                        ClientEvent::ToggleAutoStore(item) => {
                            if is_premium {
                                if player.auto_functions.auto_store.contains(&item) {
                                    player.auto_functions.auto_store.swap_remove(&item);
                                } else {
                                    player.auto_functions.auto_store.insert(item);
                                    player.auto_store(is_premium);
                                }
                            }
                        }
                        ClientEvent::ToggleAutoSell(_item) => {
                            /*if is_premium {
                                if player.auto_functions.auto_sell.contains(&item) {
                                    player.auto_functions.auto_sell.swap_remove(&item);
                                } else {
                                    player.auto_functions.auto_sell.insert(item);
                                }
                            }*/
                        }
                        ClientEvent::ToggleAutoIdle => {
                            //if is_premium {
                            player.auto_functions.auto_idle = !player.auto_functions.auto_idle;
                            //}
                        }
                        ClientEvent::Restart => {
                            if player.dwarfs.len() == 0 {
                                let player = Player::new(self.time, rng, &mut self.next_dwarf_id);
                                self.players.insert(user_id, player);
                            }
                        }
                        ClientEvent::Message(message) => {
                            self.chat.add_message(&mut self.players, user_id, message, self.time);
                        }
                        ClientEvent::ChangeOccupation(dwarf_id, occupation) => {
                            let dwarf = player.dwarfs.get_mut(&dwarf_id)?;

                            if dwarf.participates_in_quest.is_none()
                                && player.base.curr_level >= occupation.unlocked_at_level()
                                && dwarf.is_adult()
                            {
                                dwarf.change_occupation(occupation);
                            }
                        }
                        ClientEvent::Craft(item, qty) => {
                            Self::craft(player, item, qty);
                        }
                        ClientEvent::UpgradeBase => {
                            if let Some(requires) = player.base.upgrade_cost() {
                                if player.inventory.items.remove_checked(requires) {
                                    player.base.upgrade();
                                }
                            }
                        }
                        ClientEvent::ChangeEquipment(dwarf_id, item_type, item) => {
                            let equipment = &mut player.dwarfs.get_mut(&dwarf_id)?.equipment;

                            let old_item = if let Some(item) = item {
                                if item
                                    .item_type()
                                    .as_ref()
                                    .map(ItemType::equippable)
                                    .unwrap_or(false)
                                    && item.item_type().unwrap() == item_type
                                    && player
                                        .inventory
                                        .items
                                        .remove_checked(Bundle::new().add(item, 1))
                                {
                                    equipment.insert(item_type, item)
                                } else {
                                    None
                                }
                            } else {
                                equipment.swap_remove(&item_type)
                            };

                            if let Some(old_item) = old_item {
                                player
                                    .inventory
                                    .items
                                    .add_checked(Bundle::new().add(old_item, 1));
                            }
                        }
                        ClientEvent::OpenLootCrate => {
                            /*if player.money >= LOOT_CRATE_COST {
                                player.money -= LOOT_CRATE_COST;
                                player.open_loot_crate(rng, self.time);
                            }*/
                        }
                        ClientEvent::OpenDailyReward => {
                            /*if player.reward_time <= self.time {
                                player.reward_time = self.time + FREE_LOOT_CRATE;
                                player.open_loot_crate(rng, self.time);
                            }*/
                        }
                        ClientEvent::AssignToQuest(quest_id, dwarf_idx, dwarf_id) => {
                            if let Some(dwarf_id) = dwarf_id {
                                let quest = self.quests.get(&quest_id)?;
                                if player.base.curr_level > quest.quest_type.max_level() {
                                    return None;
                                }

                                let dwarf = player.dwarfs.get_mut(&dwarf_id)?;

                                if dwarf.is_adult() {
                                    if let Some((_, old_quest_id, old_dwarf_idx)) =
                                        dwarf.participates_in_quest
                                    {
                                        let old_quest = self.quests.get_mut(&old_quest_id)?;
                                        let old_contestant =
                                            old_quest.contestants.entry(user_id).or_default();
                                        old_contestant.dwarfs.swap_remove(&old_dwarf_idx);
                                    }

                                    let quest = self.quests.get_mut(&quest_id)?;
                                    let contestant = quest.contestants.entry(user_id).or_default();

                                    dwarf.participates_in_quest =
                                        Some((quest.quest_type, quest_id, dwarf_idx));

                                    if dwarf_idx < quest.quest_type.max_dwarfs() {
                                        let old_dwarf_id =
                                            contestant.dwarfs.insert(dwarf_idx, dwarf_id);
                                        if let Some(old_dwarf_id) = old_dwarf_id {
                                            let dwarf = player.dwarfs.get_mut(&old_dwarf_id)?;
                                            dwarf.participates_in_quest = None;
                                        }
                                    }
                                }
                            } else {
                                let quest = self.quests.get_mut(&quest_id)?;
                                let contestant = quest.contestants.entry(user_id).or_default();

                                let old_dwarf_id = contestant.dwarfs.swap_remove(&dwarf_idx);

                                if let Some(old_dwarf_id) = old_dwarf_id {
                                    let dwarf = player.dwarfs.get_mut(&old_dwarf_id)?;
                                    dwarf.participates_in_quest = None;
                                }
                            }
                        }
                        ClientEvent::AddToFoodStorage(item, qty) => {
                            Self::add_to_food_storage(player, item, qty);
                        }
                        ClientEvent::Sell(item, qty) => {
                            if qty > 0 {
                                if let Some(trade_deal) =
                                    TradeDeal::from_player(user_id, player, item, qty)
                                {
                                    self.trade_deals.push(trade_deal);
                                }
                            }
                        }
                        ClientEvent::ReadLog => {
                            player.log.unread = false;
                        },
                        ClientEvent::ReadChat =>{
                            player.chat_unread = false;
                        },
                    }
                }
                Event::ServerEvent(event) => {
                    match event {
                        ServerEvent::Tick => {
                            self.time += 1;

                            if matches!(self.event, Some(WorldEvent::Revolution)) {
                                self.king = None;
                            };

                            if self.event.is_some() {
                                if rng.gen_ratio(1, ONE_DAY as u32 / 4) {
                                    self.event = None;
                                }
                            } else {
                                if rng.gen_ratio(1, ONE_DAY as u32 / 4) {
                                    self.event = Some(enum_iterator::all().choose(rng).unwrap());
                                }
                            }

                            for (user_id, player) in self.players.iter_mut() {
                                let is_premium = user_data
                                    .get(user_id)
                                    .map(|user_data| user_data.premium > 0)
                                    .unwrap_or(false);

                                // Build the base.
                                player.base.build();

                                // Chance for a new dwarf!
                                if rng.gen_ratio(
                                    self.event
                                        .map(|event| event.new_dwarfs_multiplier())
                                        .unwrap_or(1),
                                    ONE_DAY as u32 * 5,
                                ) {
                                    player.new_dwarf(
                                        rng,
                                        &mut self.next_dwarf_id,
                                        self.time,
                                        false,
                                    );
                                }

                                let male_idle_dwarfs = player
                                    .dwarfs
                                    .values()
                                    .filter(|dwarf| {
                                        dwarf.occupation == Occupation::Idling
                                            && dwarf.is_adult()
                                            && !dwarf.is_female
                                    })
                                    .count();

                                let female_idle_dwarfs = player
                                    .dwarfs
                                    .values()
                                    .filter(|dwarf| {
                                        dwarf.occupation == Occupation::Idling
                                            && dwarf.is_adult()
                                            && dwarf.is_female
                                    })
                                    .count();

                                // Chance for a new baby dwarf!
                                let baby_dwarf_multiplier =
                                    if matches!(self.event, Some(WorldEvent::FullMoon)) {
                                        5
                                    } else {
                                        1
                                    };
                                if rng.gen_ratio(
                                    male_idle_dwarfs.min(female_idle_dwarfs) as u32
                                        * baby_dwarf_multiplier,
                                    ONE_DAY as u32 / 4,
                                ) {
                                    player.new_dwarf(rng, &mut self.next_dwarf_id, self.time, true);
                                }

                                let mut became_adult = CustomSet::new();

                                // Let the dwarfs eat!
                                let health_cost_multiplier = match self.event {
                                    Some(WorldEvent::Plague) => {
                                        (1 + player.dwarfs.len() as u64 / 20).min(5)
                                    }
                                    _ => 1,
                                };
                                let mut sorted_by_health =
                                    player.dwarfs.iter_mut().collect::<Vec<_>>();
                                sorted_by_health.sort_by_key(|(_, dwarf)| dwarf.health);
                                for (dwarf_id, dwarf) in sorted_by_health {
                                    dwarf.decr_health(
                                        dwarf.actual_occupation().health_cost_per_tick()
                                            * health_cost_multiplier,
                                    );
                                    if dwarf.actual_occupation() == Occupation::Idling {
                                        if player.base.food > 0 {
                                            if dwarf.health <= MAX_HEALTH - MAX_HEALTH / 1000 {
                                                player.base.food -= 1;
                                                dwarf.incr_health(MAX_HEALTH / 1000);
                                            } else {
                                                if player.auto_functions.auto_idle {
                                                    dwarf.auto_idle = false;
                                                }
                                            }
                                        } else if dwarf.auto_idle {
                                            dwarf.auto_idle = false;
                                        }
                                    } else {
                                        if player.auto_functions.auto_idle
                                            && dwarf.health <= MAX_HEALTH / 5
                                            && dwarf.occupation != Occupation::Idling
                                            && player.base.food > 0
                                        {
                                            dwarf.auto_idle = true;
                                        }
                                    }

                                    if !dwarf.dead() {
                                        let is_adult_before = dwarf.is_adult();
                                        dwarf.age_seconds += AGE_SECONDS_PER_TICK;

                                        if dwarf.age_years() > 200 {
                                            if rng.gen_ratio(1, ONE_DAY as u32 * 5) {
                                                dwarf.health = 0;
                                            }
                                        }
                                        if !is_adult_before && dwarf.is_adult() {
                                            became_adult.insert(*dwarf_id);
                                        }
                                    }
                                }

                                // Let the dwarfs improve and handle deaths.
                                let ids = player.dwarfs.keys().cloned().collect::<Vec<_>>();
                                for dwarf_id in ids {
                                    let dwarf = player.dwarfs.get(&dwarf_id)?;
                                    let (improvement_occupation, improvement_multiplier) = if dwarf
                                        .is_adult()
                                    {
                                        (dwarf.actual_occupation(), 1)
                                    } else {
                                        if let Some(mentor_id) = dwarf.mentor {
                                            if let Some(mentor) = player.dwarfs.get(&mentor_id) {
                                                if mentor.is_adult() {
                                                    (
                                                        mentor.actual_occupation(),
                                                        APPRENTICE_EFFECTIVENESS_DIVIDER,
                                                    )
                                                } else {
                                                    (
                                                        Occupation::Idling,
                                                        APPRENTICE_EFFECTIVENESS_DIVIDER,
                                                    )
                                                }
                                            } else {
                                                (
                                                    Occupation::Idling,
                                                    APPRENTICE_EFFECTIVENESS_DIVIDER,
                                                )
                                            }
                                        } else {
                                            (Occupation::Idling, APPRENTICE_EFFECTIVENESS_DIVIDER)
                                        }
                                    };

                                    let dwarf = player.dwarfs.get_mut(&dwarf_id)?;

                                    if !dwarf.dead() {
                                        if rng.gen_ratio(
                                            improvement_occupation.requires_stats().agility as u32
                                                * improvement_multiplier as u32,
                                            IMPROVEMENT_DURATION,
                                        ) && dwarf.stats.agility < 10
                                        {
                                            dwarf.stats.agility += 1;
                                            player.log.add(
                                                self.time,
                                                LogMsg::DwarfUpgrade(
                                                    dwarf.actual_name().to_owned(),
                                                    "agility".to_string(),
                                                ),
                                            );
                                        }
                                        if rng.gen_ratio(
                                            improvement_occupation.requires_stats().endurance
                                                as u32
                                                * improvement_multiplier as u32,
                                            IMPROVEMENT_DURATION,
                                        ) && dwarf.stats.endurance < 10
                                        {
                                            dwarf.stats.endurance += 1;
                                            player.log.add(
                                                self.time,
                                                LogMsg::DwarfUpgrade(
                                                    dwarf.actual_name().to_owned(),
                                                    "endurance".to_string(),
                                                ),
                                            );
                                        }
                                        if rng.gen_ratio(
                                            improvement_occupation.requires_stats().strength as u32
                                                * improvement_multiplier as u32,
                                            IMPROVEMENT_DURATION,
                                        ) && dwarf.stats.strength < 10
                                        {
                                            dwarf.stats.strength += 1;
                                            player.log.add(
                                                self.time,
                                                LogMsg::DwarfUpgrade(
                                                    dwarf.actual_name().to_owned(),
                                                    "strength".to_string(),
                                                ),
                                            );
                                        }
                                        if rng.gen_ratio(
                                            improvement_occupation.requires_stats().intelligence
                                                as u32
                                                * improvement_multiplier as u32,
                                            IMPROVEMENT_DURATION,
                                        ) && dwarf.stats.intelligence < 10
                                        {
                                            dwarf.stats.intelligence += 1;
                                            player.log.add(
                                                self.time,
                                                LogMsg::DwarfUpgrade(
                                                    dwarf.actual_name().to_owned(),
                                                    "intelligence".to_string(),
                                                ),
                                            );
                                        }
                                        if rng.gen_ratio(
                                            improvement_occupation.requires_stats().perception
                                                as u32
                                                * improvement_multiplier as u32,
                                            IMPROVEMENT_DURATION,
                                        ) && dwarf.stats.perception < 10
                                        {
                                            dwarf.stats.perception += 1;
                                            player.log.add(
                                                self.time,
                                                LogMsg::DwarfUpgrade(
                                                    dwarf.actual_name().to_owned(),
                                                    "perception".to_string(),
                                                ),
                                            );
                                        }
                                    }
                                }

                                // Let the dwarfs work!
                                let mut added_items = Bundle::new();
                                for dwarf in player.dwarfs.values() {
                                    if !dwarf.dead() {
                                        if dwarf.is_adult() {
                                            for item in enum_iterator::all::<Item>() {
                                                if let Some(ItemProbability {
                                                    expected_ticks_per_drop,
                                                }) =
                                                    item.item_probability(dwarf.actual_occupation())
                                                {
                                                    if dwarf.gen_ratio_effectiveness(
                                                        &player.dwarfs,
                                                        rng,
                                                        expected_ticks_per_drop
                                                            * self
                                                                .event
                                                                .as_ref()
                                                                .map(|f| {
                                                                    f.occupation_divider(
                                                                        dwarf.actual_occupation(),
                                                                    )
                                                                })
                                                                .unwrap_or(1),
                                                    ) {
                                                        added_items = added_items.add(item, 1);
                                                    }
                                                }
                                            }
                                        }
                                    }
                                }
                                player.add_items(added_items, self.time, is_premium);

                                // Handle dwarfs that became adult
                                for dwarf_id in became_adult {
                                    player.set_mentor(dwarf_id, None);

                                    let dwarf: &Dwarf = player.dwarfs.get(&dwarf_id)?;
                                    player.log.add(
                                        self.time,
                                        LogMsg::DwarfIsAdult(dwarf.actual_name().to_owned()),
                                    );
                                }

                                // Handle removed dwarfs
                                let removed_dwarfs = player
                                    .dwarfs
                                    .iter()
                                    .filter(|(_, dwarf)| dwarf.dead() || dwarf.released)
                                    .map(|(id, _)| id)
                                    .copied()
                                    .collect::<CustomSet<DwarfId>>();
                                for dwarf_id in removed_dwarfs {
                                    let apprentice_id: Option<DwarfId> =
                                        player.dwarfs.get(&dwarf_id)?.apprentice;

                                    if let Some(apprentice_id) = apprentice_id {
                                        player.set_mentor(apprentice_id, None);
                                    }
                                    player.set_mentor(dwarf_id, None);

                                    let dwarf: &Dwarf = player.dwarfs.get(&dwarf_id)?;
                                    // Send log message that dwarf died.
                                    player.log.add(
                                        self.time,
                                        LogMsg::DwarfDied(dwarf.actual_name().to_owned()),
                                    );
                                    // Add the equipment to the inventory.
                                    for (_, item) in &dwarf.equipment {
                                        player
                                            .inventory
                                            .items
                                            .add_checked(Bundle::new().add(*item, 1));
                                    }
                                }
                                // Remove dead dwarfs from quests.
                                for quest in self.quests.values_mut() {
                                    if let Some(contestant) = quest.contestants.get_mut(user_id) {
                                        contestant.dwarfs.retain(|_, dwarf_id| {
                                            !player
                                                .dwarfs
                                                .get(&*dwarf_id)
                                                .map(|d| d.dead() || d.released)
                                                .unwrap_or(true)
                                        });
                                    }
                                }

                                // Remove dead dwarfs from the base.
                                player
                                    .dwarfs
                                    .retain(|_, dwarf| !(dwarf.dead() || dwarf.released));
                            }

                            // Continue the active quests.
                            for quest in self.quests.values_mut() {
                                quest.run(&self.players)?;

                                if quest.done() {
                                    match quest.quest_type.reward_mode() {
                                        RewardMode::BestGetsAll(money) => {
                                            if let Some(user_id) = quest.best() {
                                                if let Some(player) = self.players.get_mut(&user_id)
                                                {
                                                    if self.king.is_some() {
                                                        player.money += money * 9 / 10;
                                                    } else {
                                                        player.money += money;
                                                    }
                                                    player.log.add(
                                                        self.time,
                                                        LogMsg::QuestCompletedMoney(
                                                            quest.quest_type,
                                                            money,
                                                        ),
                                                    );
                                                }
                                                if let Some(king) = self.king {
                                                    if let Some(player) =
                                                        self.players.get_mut(&king)
                                                    {
                                                        player.money += money / 10;
                                                        player.log.add(
                                                            self.time,
                                                            LogMsg::MoneyForKing(money / 10),
                                                        );
                                                    }
                                                }
                                                for contestant_id in quest.contestants.keys() {
                                                    if *contestant_id != user_id {
                                                        let player =
                                                            self.players.get_mut(contestant_id)?;
                                                        player.log.add(
                                                            self.time,
                                                            LogMsg::QuestCompletedMoney(
                                                                quest.quest_type,
                                                                0,
                                                            ),
                                                        );
                                                    }
                                                }
                                            }
                                        }
                                        RewardMode::BecomeKing => {
                                            if let Some(user_id) = quest.best() {
                                                if let Some(player) = self.players.get_mut(&user_id)
                                                {
                                                    if !matches!(
                                                        self.event,
                                                        Some(WorldEvent::Revolution)
                                                    ) {
                                                        self.king = Some(user_id);
                                                        player.log.add(
                                                            self.time,
                                                            LogMsg::QuestCompletedKing(
                                                                quest.quest_type,
                                                                true,
                                                            ),
                                                        );
                                                    }
                                                }
                                                for contestant_id in quest.contestants.keys() {
                                                    if Some(*contestant_id) != self.king {
                                                        let player =
                                                            self.players.get_mut(contestant_id)?;
                                                        player.log.add(
                                                            self.time,
                                                            LogMsg::QuestCompletedKing(
                                                                quest.quest_type,
                                                                false,
                                                            ),
                                                        );
                                                    }
                                                }
                                            }
                                        }
                                        RewardMode::SplitFairly(money) => {
                                            for (user_id, money) in
                                                quest.split_by_score(if self.king.is_some() {
                                                    money * 9 / 10
                                                } else {
                                                    money
                                                })
                                            {
                                                if let Some(player) = self.players.get_mut(&user_id)
                                                {
                                                    player.money += money;
                                                    player.log.add(
                                                        self.time,
                                                        LogMsg::QuestCompletedMoney(
                                                            quest.quest_type,
                                                            money,
                                                        ),
                                                    );
                                                }
                                            }
                                            if let Some(king) = self.king {
                                                if let Some(player) = self.players.get_mut(&king) {
                                                    player.money += money / 10;
                                                    player.log.add(
                                                        self.time,
                                                        LogMsg::MoneyForKing(money / 10),
                                                    );
                                                }
                                            }
                                        }
                                        RewardMode::BestGetsItems(items) => {
                                            if let Some(user_id) = quest.best() {
                                                if let Some(player) = self.players.get_mut(&user_id)
                                                {
                                                    let is_premium = user_data
                                                        .get(&user_id)
                                                        .map(|user_data| user_data.premium > 0)
                                                        .unwrap_or(false);

                                                    player.add_items(
                                                        items.clone(),
                                                        self.time,
                                                        is_premium,
                                                    );
                                                    player.log.add(
                                                        self.time,
                                                        LogMsg::QuestCompletedItems(
                                                            quest.quest_type,
                                                            Some(items),
                                                        ),
                                                    );
                                                }
                                                for contestant_id in quest.contestants.keys() {
                                                    if *contestant_id != user_id {
                                                        let player =
                                                            self.players.get_mut(contestant_id)?;
                                                        player.log.add(
                                                            self.time,
                                                            LogMsg::QuestCompletedItems(
                                                                quest.quest_type,
                                                                None,
                                                            ),
                                                        );
                                                    }
                                                }
                                            }
                                        }
                                        RewardMode::ItemsByChance(items) => {
                                            if let Some(user_id) = quest.chance_by_score(rng) {
                                                if let Some(player) = self.players.get_mut(&user_id)
                                                {
                                                    let is_premium = user_data
                                                        .get(&user_id)
                                                        .map(|user_data| user_data.premium > 0)
                                                        .unwrap_or(false);

                                                    player.add_items(
                                                        items.clone(),
                                                        self.time,
                                                        is_premium,
                                                    );
                                                    player.log.add(
                                                        self.time,
                                                        LogMsg::QuestCompletedItems(
                                                            quest.quest_type,
                                                            Some(items),
                                                        ),
                                                    );
                                                }
                                                for contestant_id in quest.contestants.keys() {
                                                    if *contestant_id != user_id {
                                                        let player =
                                                            self.players.get_mut(contestant_id)?;
                                                        player.log.add(
                                                            self.time,
                                                            LogMsg::QuestCompletedItems(
                                                                quest.quest_type,
                                                                None,
                                                            ),
                                                        );
                                                    }
                                                }
                                            }
                                        }
                                        RewardMode::NewDwarfByChance(num_dwarfs) => {
                                            for _ in 0..num_dwarfs {
                                                if let Some(user_id) = quest.chance_by_score(rng) {
                                                    if let Some(player) =
                                                        self.players.get_mut(&user_id)
                                                    {
                                                        player.log.add(
                                                            self.time,
                                                            LogMsg::QuestCompletedDwarfs(
                                                                quest.quest_type,
                                                                Some(num_dwarfs),
                                                            ),
                                                        );
                                                        player.new_dwarf(
                                                            rng,
                                                            &mut self.next_dwarf_id,
                                                            self.time,
                                                            false,
                                                        );
                                                    }
                                                    for contestant_id in quest.contestants.keys() {
                                                        if *contestant_id != user_id {
                                                            let player = self
                                                                .players
                                                                .get_mut(contestant_id)?;
                                                            player.log.add(
                                                                self.time,
                                                                LogMsg::QuestCompletedDwarfs(
                                                                    quest.quest_type,
                                                                    None,
                                                                ),
                                                            );
                                                        }
                                                    }
                                                }
                                            }
                                        }
                                        RewardMode::NewDwarf(num_dwarfs) => {
                                            if let Some(user_id) = quest.best() {
                                                if let Some(player) = self.players.get_mut(&user_id)
                                                {
                                                    player.log.add(
                                                        self.time,
                                                        LogMsg::QuestCompletedDwarfs(
                                                            quest.quest_type,
                                                            Some(num_dwarfs),
                                                        ),
                                                    );
                                                    for _ in 0..num_dwarfs {
                                                        player.new_dwarf(
                                                            rng,
                                                            &mut self.next_dwarf_id,
                                                            self.time,
                                                            false,
                                                        );
                                                    }
                                                }
                                                for contestant_id in quest.contestants.keys() {
                                                    if *contestant_id != user_id {
                                                        let player =
                                                            self.players.get_mut(contestant_id)?;
                                                        player.log.add(
                                                            self.time,
                                                            LogMsg::QuestCompletedDwarfs(
                                                                quest.quest_type,
                                                                None,
                                                            ),
                                                        );
                                                    }
                                                }
                                            }
                                        }
                                    }

                                    for (contestant_id, contestant) in quest.contestants.iter() {
                                        let player = self.players.get_mut(contestant_id)?;
                                        for dwarf_id in contestant.dwarfs.values() {
                                            let dwarf = player.dwarfs.get_mut(dwarf_id)?;
                                            dwarf.participates_in_quest = None;
                                        }
                                    }
                                }
                            }

                            self.quests.retain(|_, quest| !quest.done());

                            // Add quests.
                            let active_players = self
                                .players
                                .iter()
                                .filter(|(_, player)| player.is_active(self.time))
                                .count();

                            let active_not_new_players = self
                                .players
                                .iter()
                                .filter(|(_, player)| {
                                    player.is_active(self.time) && !player.is_new(self.time)
                                })
                                .count();

                            let num_quests = if cfg!(debug_assertions) {
                                30
                            } else {
                                (active_players / 6)
                                    .max(active_not_new_players / 3)
                                    .max(3)
                                    .min(30)
                            };

                            let max_level = self
                                .players
                                .iter()
                                .map(|(_, player)| player.base.curr_level)
                                .max()
                                .unwrap_or(1);

                            let mut potential_quests = enum_iterator::all::<QuestType>()
                                .filter(|quest_type| {
                                    (!quest_type.is_story()
                                        || (max_level > quest_type.max_level() - 10
                                            && max_level <= quest_type.max_level()))
<<<<<<< HEAD
                                        && (!quest_type.one_at_a_time() || (quest_type.one_at_a_time()
=======
                                        && ((quest_type.one_at_a_time()
>>>>>>> 624e5ff5
                                            && !self
                                                .quests
                                                .values()
                                                .any(|quest| quest.quest_type == *quest_type)))
                                })
                                .collect::<CustomSet<_>>();

                            while self.quests.len() < num_quests {
                                if potential_quests.is_empty() {
                                    break;
                                }

                                let selected_quest = *potential_quests
                                    .iter()
                                    .copied()
                                    .collect::<Vec<_>>()
                                    .choose(rng)
                                    .expect("potential quests is empty");

                                if selected_quest.one_at_a_time() {
                                    potential_quests.swap_remove(&selected_quest);
                                }

                                let quest = Quest::new(selected_quest);

                                self.quests.insert(self.next_quest_id, quest);

                                self.next_quest_id += 1;
                            }

                            // Add trades.
                            for trade in &mut self.trade_deals {
                                trade.update(&mut self.players, self.time)?;
                            }

                            self.trade_deals.retain(|trade| !trade.done());

                            let num_trades = if cfg!(debug_assertions) {
                                15
                            } else {
                                (active_players / 10)
                                    .max(active_not_new_players / 5)
                                    .max(3)
                                    .min(15)
                            };

                            while self
                                .trade_deals
                                .iter()
                                .filter(|trade_deal| trade_deal.creator.is_none())
                                .count()
                                < num_trades
                            {
                                self.trade_deals.push(TradeDeal::new(rng));
                            }
                        }
                    }
                }
            }

            Some(())
        }();
    }
}

#[derive(Serialize, Deserialize, Clone, Debug, Hash)]
pub struct Bundle<T: BundleType>(CustomMap<T, u64>);

impl<T: BundleType> Bundle<T> {
    pub fn new() -> Self {
        Bundle(CustomMap::new())
    }

    pub fn add(mut self, t: T, n: u64) -> Self {
        if n > 0 {
            let mut map = CustomMap::new();
            map.insert(t, n);
            self.add_checked(Bundle(map));
        }
        self
    }

    pub fn mul(mut self, n: u64) -> Self {
        for qty in self.0.values_mut() {
            *qty *= n;
        }
        self
    }

    pub fn can_remove_x_times(&self, other: &Self) -> Option<u64> {
        let mut bound: Option<u64> = None;

        for t in self.0.keys().chain(other.0.keys()) {
            let n = self.0.get(t).copied().unwrap_or_default();
            if let Some(other_n) = other.0.get(t) {
                if *other_n > 0 {
                    if let Some(bound) = &mut bound {
                        *bound = (*bound).min(n / other_n);
                    } else {
                        bound = Some(n / other_n);
                    }
                }
            }
        }

        bound
    }

    pub fn check_add(&self, to_add: &Self) -> bool {
        for (t, n) in &to_add.0 {
            if let Some(max) = t.max() {
                if self.0.get(t).cloned().unwrap_or_default() + n > max {
                    return false;
                }
            }
        }

        true
    }

    pub fn add_checked(&mut self, to_add: Self) -> bool {
        if !self.check_add(&to_add) {
            return false;
        }

        for (t, n) in to_add.0 {
            *(self.0.entry(t).or_default()) += n;
        }

        true
    }

    pub fn check_remove(&self, to_remove: &Self) -> bool {
        for (t, n) in &to_remove.0 {
            if self
                .0
                .get(t)
                .cloned()
                .unwrap_or_default()
                .checked_sub(*n)
                .is_none()
            {
                return false;
            }
        }
        true
    }

    pub fn remove_checked(&mut self, to_remove: Self) -> bool {
        if !self.check_remove(&to_remove) {
            return false;
        }

        for (t, n) in to_remove.0 {
            *(self.0.entry(t).or_default()) -= n;
        }

        true
    }
}

impl Bundle<Item> {
    pub fn sorted_by_name(self) -> Vec<(Item, u64)> {
        let mut vec: Vec<_> = self.0.into_iter().collect();
        vec.sort_by_key(|(item, _)| (format!("{}", item), item.item_rarity()));
        vec
    }

    pub fn sorted_by_rarity(self) -> Vec<(Item, u64)> {
        let mut vec: Vec<_> = self.0.into_iter().collect();
        vec.sort_by_key(|(item, _)| (item.item_rarity(), format!("{}", item)));
        vec
    }

    pub fn sorted_by_usefulness(self, occupation: Occupation) -> Vec<(Item, u64)> {
        let mut vec: Vec<_> = self.0.into_iter().collect();
        vec.sort_by_key(|(item, _)| {
            (
                u64::MAX - item.usefulness_for(occupation),
                item.item_rarity(),
                format!("{}", item),
            )
        });
        vec
    }
}

impl<T: BundleType> Deref for Bundle<T> {
    type Target = CustomMap<T, u64>;

    fn deref(&self) -> &Self::Target {
        &self.0
    }
}

impl<T: BundleType> FromIterator<(T, u64)> for Bundle<T> {
    fn from_iter<I: IntoIterator<Item = (T, u64)>>(iter: I) -> Self {
        Bundle(iter.into_iter().collect())
    }
}

impl<T: BundleType> Default for Bundle<T> {
    fn default() -> Self {
        Bundle(CustomMap::new())
    }
}

pub trait BundleType: Hash + Eq + PartialEq + Copy + Ord {
    fn max(&self) -> Option<u64> {
        None
    }
}

pub trait Craftable: Sequence + BundleType {
    fn requires(self) -> Option<(u64, Bundle<Item>)>;
}

#[derive(Serialize, Deserialize, Clone, Debug, Default, Hash)]
pub struct Log {
    pub msgs: VecDeque<(Time, LogMsg)>,
    #[serde(default)]
    pub unread: bool,
}

impl Log {
    pub fn add(&mut self, time: Time, msg: LogMsg) {
        self.unread = true;
        self.msgs.push_back((time, msg));
        if self.msgs.len() > 100 {
            self.msgs.pop_front();
        }
    }
}

#[derive(Serialize, Deserialize, Clone, Debug, Hash)]
pub enum LogMsg {
    NewPlayer(UserId),
    NewDwarf(String),
    DwarfDied(String),
    QuestCompletedMoney(QuestType, Money),
    QuestCompletedPrestige(QuestType, bool),
    QuestCompletedKing(QuestType, bool),
    QuestCompletedItems(QuestType, Option<Bundle<Item>>),
    QuestCompletedDwarfs(QuestType, Option<usize>),
    OpenedLootCrate(Bundle<Item>),
    MoneyForKing(Money),
    NotEnoughSpaceForDwarf,
    DwarfUpgrade(String, String),
    DwarfIsAdult(String),
    Overbid(Bundle<Item>, Money, TradeType),
    BidWon(Bundle<Item>, Money, TradeType),
    ItemSold(Bundle<Item>, Money),
    ItemNotSold(Bundle<Item>, Money),
}

#[derive(Serialize, Deserialize, Clone, Debug, Hash)]
pub struct Player {
    pub base: Base,
    pub dwarfs: CustomMap<DwarfId, Dwarf>,
    pub inventory: Inventory,
    pub log: Log,
    pub money: Money,
    pub last_online: Time,
    pub auto_functions: AutoFunctions,
    pub reward_time: Time,
    #[serde(default = "TutorialStep::first")]
    pub tutorial_step: Option<TutorialStep>,
    #[serde(default)]
    pub start_time: Time,
    pub popups: VecDeque<Popup>,
    pub manager: CustomMap<Occupation, u64>,
    #[serde(default)]
    pub chat_unread: bool,
}

#[derive(Serialize, Deserialize, Clone, Debug, Hash)]
pub struct AutoFunctions {
    pub auto_idle: bool,
    pub auto_craft: CustomSet<Item>,
    pub auto_store: CustomSet<Item>,
    pub auto_sell: CustomSet<Item>,
}

impl Default for AutoFunctions {
    fn default() -> Self {
        Self {
            auto_idle: true,
            auto_craft: CustomSet::new(),
            auto_store: CustomSet::new(),
            auto_sell: CustomSet::new(),
        }
    }
}

impl Player {
    pub fn new(time: Time, rng: &mut impl Rng, next_dwarf_id: &mut DwarfId) -> Self {
        let mut player = Player {
            dwarfs: CustomMap::new(),
            base: Base::new(),
            inventory: Inventory::new(),
            log: Log::default(),
            money: 0,
            last_online: time,
            auto_functions: AutoFunctions::default(),
            reward_time: time,
            tutorial_step: TutorialStep::first(),
            start_time: time,
            popups: VecDeque::new(),
            manager: CustomMap::new(),
            chat_unread: false,
        };

        player.new_dwarf(rng, next_dwarf_id, time, false);

        if cfg!(debug_assertions) {
            player.base.curr_level = 15;
            player.money = 100000;
            for _ in 0..4 {
                player.new_dwarf(rng, next_dwarf_id, time, false);
            }
            player.inventory.add(
                Bundle::new()
                    .add(Item::Wood, 10000)
                    .add(Item::Iron, 10000)
                    .add(Item::Stone, 10000)
                    .add(Item::Coal, 10000),
                time,
            )
        }

        player
    }

    pub fn remaining_time_until_starvation(&self, state: &State) -> Time {
        let mut health_available = self.base.food * (MAX_HEALTH / 1000);
        let mut health_cost_per_tick = 0;

        let health_cost_multiplier = match state.event {
            Some(WorldEvent::Plague) => (1 + self.dwarfs.len() as u64 / 20).min(5),
            _ => 1,
        };

        for dwarf in self.dwarfs.values() {
            health_available += dwarf.health;
            health_cost_per_tick +=
                dwarf.actual_occupation().health_cost_per_tick() * health_cost_multiplier;
        }

        if health_cost_per_tick == 0 {
            return u64::MAX;
        }
        health_available / health_cost_per_tick
    }

    pub fn average_efficiency(&self) -> Option<u64> {
        self.dwarfs
            .values()
            .map(|dwarf| dwarf.effectiveness_percent(dwarf.occupation))
            .sum::<u64>()
            .checked_div(self.dwarfs.len() as u64)
    }

    pub fn set_manager(&mut self) {
        let manager_num = self.manager.values().copied().sum::<u64>();
        let dwarfs_num = self
            .dwarfs
            .values()
            .filter(|dwarf| dwarf.can_be_managed())
            .count() as u64;

        if manager_num > dwarfs_num {
            self.manager.clear();
            for dwarf in self.dwarfs.values() {
                if dwarf.can_be_managed() {
                    *self.manager.entry(dwarf.occupation).or_default() += 1;
                }
            }
        } else if dwarfs_num > manager_num {
            self.manager
                .entry(Occupation::Idling)
                .and_modify(|v| *v += dwarfs_num - manager_num)
                .or_insert(dwarfs_num - manager_num);
        }
    }

    fn set_mentor(&mut self, apprentice_id: DwarfId, mentor_id: Option<DwarfId>) -> Option<()> {
        let old_apprentice = if let Some(mentor_id) = mentor_id {
            let mentor = self.dwarfs.get_mut(&mentor_id)?;
            mentor.apprentice.replace(apprentice_id)
        } else {
            let apprentice = self.dwarfs.get(&apprentice_id)?;
            if let Some(mentor_id) = apprentice.mentor {
                let mentor = self.dwarfs.get_mut(&mentor_id)?;
                mentor.apprentice.take()
            } else {
                None
            }
        };
        if let Some(old_apprentice) = old_apprentice {
            let apprentice = self.dwarfs.get_mut(&old_apprentice)?;
            apprentice.mentor = None;
        }

        let apprentice = self.dwarfs.get_mut(&apprentice_id)?;
        let old_mentor = if let Some(mentor_id) = mentor_id {
            apprentice.mentor.replace(mentor_id)
        } else {
            apprentice.mentor.take()
        };
        if let Some(old_mentor) = old_mentor {
            let mentor = self.dwarfs.get_mut(&old_mentor)?;
            mentor.apprentice = None;
        }

        Some(())
    }

    pub fn add_popup(&mut self, popup: Popup) {
        self.popups.push_back(popup);
    }

    pub fn is_online(&self, time: Time) -> bool {
        (time - self.last_online) / SPEED < ONE_MINUTE * 5
    }

    pub fn is_active(&self, time: Time) -> bool {
        (time - self.last_online) / SPEED < ONE_DAY && !self.dwarfs.is_empty()
    }

    pub fn is_new(&self, time: Time) -> bool {
        (time - self.start_time) / SPEED < ONE_DAY
    }

    pub fn new_dwarf(
        &mut self,
        rng: &mut impl Rng,
        next_dwarf_id: &mut DwarfId,
        time: Time,
        baby: bool,
    ) {
        if self.dwarfs.len() < self.base.max_dwarfs() {
            let dwarf = if baby {
                Dwarf::new_baby(rng)
            } else {
                Dwarf::new_adult(rng)
            };
            self.log
                .add(time, LogMsg::NewDwarf(dwarf.actual_name().to_owned()));
            self.add_popup(Popup::NewDwarf(dwarf.clone()));
            self.dwarfs.insert(*next_dwarf_id, dwarf);
            *next_dwarf_id += 1;
        } else {
            self.log.add(time, LogMsg::NotEnoughSpaceForDwarf);
        }
    }

    pub fn open_loot_crate(&mut self, rng: &mut impl Rng, time: Time) {
        let possible_items: Vec<Item> = enum_iterator::all::<Item>()
            /*.filter(|item| {
                matches!(item.item_rarity(), ItemRarity::Epic | ItemRarity::Legendary)
            })*/
            .collect();
        let item = *possible_items.choose(rng).expect("possible items is empty");
        let bundle = Bundle::new().add(item, (10000 / item.item_rarity_num()).max(1).min(100));
        self.log.add(time, LogMsg::OpenedLootCrate(bundle.clone()));
        self.add_popup(Popup::NewItems(bundle.clone()));
        self.add_items(bundle, time, true);
    }

    pub fn add_items(&mut self, bundle: Bundle<Item>, time: Time, is_premium: bool) {
        self.inventory.add(bundle, time);
        self.auto_craft(time, is_premium);
        self.auto_store(is_premium);
        self.auto_sell(is_premium);
    }

    pub fn auto_craft(&mut self, time: Time, is_premium: bool) {
        if is_premium {
            let mut items_added = false;
            // Auto-craft!
            for &item in &self.auto_functions.auto_craft {
                if let Some((level, requires)) = item.requires() {
                    if self.base.curr_level >= level {
                        if let Some(qty) = self.inventory.items.can_remove_x_times(&requires) {
                            if qty > 0 {
                                if self.inventory.items.remove_checked(requires.mul(qty)) {
                                    self.inventory.add(Bundle::new().add(item, qty), time);

                                    items_added = true;
                                }
                            }
                        }
                    }
                }
            }

            if items_added {
                self.auto_craft(time, is_premium);
            }
        }
    }

    pub fn auto_store(&mut self, is_premium: bool) {
        if is_premium {
            // Auto-store!
            for &item in &self.auto_functions.auto_store {
                if let Some(&qty) = self.inventory.items.get(&item) {
                    if let Some(food) = item.nutritional_value() {
                        if self
                            .inventory
                            .items
                            .remove_checked(Bundle::new().add(item, qty))
                        {
                            self.base.food += food * qty;
                        }
                    }
                }
            }
        }
    }

    pub fn auto_sell(&mut self, is_premium: bool) {
        if is_premium {
            // Auto-sell!
            for &item in &self.auto_functions.auto_sell {
                if let Some(&qty) = self.inventory.items.get(&item) {
                    if item.money_value(1) > 0 {
                        if self
                            .inventory
                            .items
                            .remove_checked(Bundle::new().add(item, qty))
                        {
                            self.money += item.money_value(1) * qty;
                        }
                    }
                }
            }
        }
    }
}

#[derive(Serialize, Deserialize, Clone, Debug, Hash)]
pub struct Inventory {
    pub items: Bundle<Item>,
    pub last_received: VecDeque<(Item, u64, Time)>,
}

impl Inventory {
    fn new() -> Self {
        Inventory {
            items: Bundle::new(),
            last_received: VecDeque::new(),
        }
    }

    pub fn add(&mut self, bundle: Bundle<Item>, time: Time) {
        for (item, qty) in bundle.iter() {
            if let Some((back_item, back_qty, back_time)) = self.last_received.back_mut() {
                if back_item == item {
                    *back_qty += qty;
                    *back_time = time;
                    continue;
                }
            }
            self.last_received.push_back((*item, *qty, time));
            if self.last_received.len() > 8 {
                self.last_received.pop_front();
            }
        }
        self.items.add_checked(bundle);
    }

    pub fn by_type(&self, item_type: Option<ItemType>) -> Vec<Item> {
        self.items
            .iter()
            .filter(|(item, n)| item.item_type() == item_type && **n > 0)
            .map(|(item, _)| item)
            .copied()
            .collect()
    }
}

#[derive(Serialize, Deserialize, Clone, Copy, Debug, Hash, PartialEq, Eq, Default)]
pub struct Stats {
    pub strength: i8,
    pub endurance: i8,
    pub agility: i8,
    pub intelligence: i8,
    pub perception: i8,
}

impl Stats {
    pub fn random(rng: &mut impl Rng, min: i8, max: i8) -> Self {
        Stats {
            strength: rng.gen_range(min..=max),
            endurance: rng.gen_range(min..=max),
            agility: rng.gen_range(min..=max),
            intelligence: rng.gen_range(min..=max),
            perception: rng.gen_range(min..=max),
        }
    }

    pub fn sum(self, other: Self) -> Self {
        Stats {
            strength: (self.strength + other.strength).min(10).max(1),
            endurance: (self.endurance + other.endurance).min(10).max(1),
            agility: (self.agility + other.agility).min(10).max(1),
            intelligence: (self.intelligence + other.intelligence).min(10).max(1),
            perception: (self.perception + other.perception).min(10).max(1),
        }
    }

    pub fn cross(self, other: Self) -> u64 {
        let out = self.strength as u64 * other.strength as u64
            + self.endurance as u64 * other.endurance as u64
            + self.agility as u64 * other.agility as u64
            + self.intelligence as u64 * other.intelligence as u64
            + self.perception as u64 * other.perception as u64;

        out
    }

    pub fn is_zero(&self) -> bool {
        *self == Stats::default()
    }
}

#[derive(Serialize, Deserialize, Clone, Debug, Hash)]
pub struct Dwarf {
    pub name: String,
    pub participates_in_quest: Option<(QuestType, QuestId, usize)>,
    pub occupation: Occupation,
    pub auto_idle: bool,
    pub stats: Stats,
    pub equipment: CustomMap<ItemType, Item>,
    pub health: Health,
    pub is_female: bool,
    pub age_seconds: u64,
    #[serde(default)]
    pub custom_name: Option<String>,
    #[serde(default)]
    pub manual_management: bool,
    #[serde(default)]
    pub mentor: Option<DwarfId>,
    #[serde(default)]
    pub apprentice: Option<DwarfId>,
    #[serde(default)]
    pub released: bool,
}

impl Dwarf {
    pub fn actual_name(&self) -> &str {
        self.custom_name.as_deref().unwrap_or(&self.name)
    }

    pub fn age_years(&self) -> u64 {
        self.age_seconds / (365 * 24 * 60 * 60)
    }

    pub fn is_adult(&self) -> bool {
        self.age_years() >= ADULT_AGE
    }

    pub fn can_be_managed(&self) -> bool {
        self.is_adult() && self.participates_in_quest.is_none() && !self.manual_management
    }

    pub fn name(rng: &mut impl Rng) -> String {
        let vowels = ['a', 'e', 'i', 'o', 'u'];
        let consonants = [
            'b', 'c', 'd', 'f', 'g', 'h', 'j', 'k', 'l', 'm', 'n', 'p', 'q', 'r', 's', 't', 'v',
            'w', 'x', 'y', 'z',
        ];

        let len = (2..8).choose(rng).unwrap();

        let mut name = String::new();

        name.push(
            consonants
                .choose(rng)
                .unwrap()
                .to_uppercase()
                .next()
                .unwrap(),
        );
        name.push(*vowels.choose(rng).unwrap());

        for _ in 0..len {
            let mut rev_chars = name.chars().rev();
            let last_is_consonant = consonants.contains(&rev_chars.next().unwrap());
            let second_last_is_consonant = consonants.contains(&rev_chars.next().unwrap());
            if last_is_consonant {
                if second_last_is_consonant {
                    name.push(*vowels.choose(rng).unwrap());
                } else {
                    if rng.gen_bool(0.4) {
                        name.push(*vowels.choose(rng).unwrap());
                    } else {
                        if rng.gen_bool(0.7) {
                            name.push(*consonants.choose(rng).unwrap());
                        } else {
                            let last = name.pop().unwrap();
                            name.push(last);
                            name.push(last);
                        }
                    }
                }
            } else {
                name.push(*consonants.choose(rng).unwrap());
            }
        }

        name
    }

    fn new_adult(rng: &mut impl Rng) -> Self {
        let name = Dwarf::name(rng);

        Dwarf {
            name,
            occupation: Occupation::Idling,
            auto_idle: false,
            stats: Stats::random(rng, 1, 6),
            equipment: CustomMap::new(),
            health: MAX_HEALTH,
            participates_in_quest: None,
            is_female: rng.gen_bool(FEMALE_PROBABILITY),
            age_seconds: rng.gen_range(ADULT_AGE..DEATH_AGE) * 365 * 24 * 60 * 60,
            custom_name: None,
            manual_management: false,
            mentor: None,
            apprentice: None,
            released: false,
        }
    }

    fn new_baby(rng: &mut impl Rng) -> Self {
        let name = Dwarf::name(rng);

        Dwarf {
            name,
            occupation: Occupation::Idling,
            auto_idle: false,
            stats: Stats::random(rng, 1, 6),
            equipment: CustomMap::new(),
            health: MAX_HEALTH,
            participates_in_quest: None,
            is_female: rng.gen_bool(FEMALE_PROBABILITY),
            age_seconds: 0,
            custom_name: None,
            manual_management: false,
            mentor: None,
            apprentice: None,
            released: false,
        }
    }

    pub fn dead(&self) -> bool {
        self.health == 0
    }

    pub fn actual_occupation(&self) -> Occupation {
        if self.auto_idle {
            return Occupation::Idling;
        }

        self.participates_in_quest
            .map(|(quest_type, _, _)| quest_type.occupation())
            .unwrap_or(self.occupation)
    }

    pub fn incr_health(&mut self, incr: u64) {
        if self.health + incr >= MAX_HEALTH {
            self.health = MAX_HEALTH;
        } else {
            self.health += incr;
        }
    }

    pub fn decr_health(&mut self, decr: u64) {
        if let Some(res) = self.health.checked_sub(decr) {
            self.health = res;
        } else {
            self.health = 0;
        }
    }

    pub fn change_occupation(&mut self, occupation: Occupation) {
        self.occupation = occupation;
    }

    pub fn effective_stats(&self) -> Stats {
        let mut stats = self.stats.clone();
        for item in self.equipment.values() {
            stats = stats.sum(item.provides_stats());
        }
        stats
    }

    pub fn numerator_effectiveness(&self, dwarfs: &CustomMap<DwarfId, Dwarf>) -> u64 {
        self.effectiveness_not_normalized_with_apprentice(self.actual_occupation(), dwarfs)
            + (MAX_EFFECTIVENESS / (MIN_MAX_DWARF_DIFFERENCE - 1))
    }

    pub fn gen_ratio_effectiveness(
        &self,
        dwarfs: &CustomMap<DwarfId, Dwarf>,
        rng: &mut impl Rng,
        denominator_mul: u64,
    ) -> bool {
        let denominator = (MAX_EFFECTIVENESS / (MIN_MAX_DWARF_DIFFERENCE - 1)) * denominator_mul;
        rng.gen_ratio(
            (self.numerator_effectiveness(dwarfs) / 100) as u32,
            (denominator / 100) as u32,
        )
    }

    pub fn effectiveness_not_normalized_with_apprentice(
        &self,
        occupation: Occupation,
        dwarfs: &CustomMap<DwarfId, Dwarf>,
    ) -> u64 {
        let mut effectiveness = self.effectiveness_not_normalized(occupation);

        if let Some(apprentice_id) = self.apprentice {
            if let Some(apprentice) = dwarfs.get(&apprentice_id) {
                if !apprentice.is_adult() {
                    effectiveness += apprentice.effectiveness_not_normalized(occupation)
                        / APPRENTICE_EFFECTIVENESS_DIVIDER;
                }
            }
        }

        effectiveness
    }

    // output 0 - 100
    pub fn effectiveness_percent(&self, occupation: Occupation) -> u64 {
        self.effectiveness_not_normalized(occupation) * 100 / MAX_EFFECTIVENESS
    }

    // output 0 - 6000
    pub fn effectiveness_not_normalized(&self, occupation: Occupation) -> u64 {
        let mut usefulness = 0;
        for item in self.equipment.values() {
            usefulness += item.usefulness_for(occupation);
        }

        usefulness = usefulness.min(30);

        let effectiveness = usefulness * self.effective_stats().cross(occupation.requires_stats());

        effectiveness.min(MAX_EFFECTIVENESS)
    }
}

#[derive(Serialize, Deserialize, Clone, Debug, Copy, Sequence, PartialEq, Eq, Display, Hash)]
#[strum(serialize_all = "title_case")]
pub enum Occupation {
    Idling,
    Mining,
    Logging,
    Hunting,
    Gathering,
    Fishing,
    Fighting,
    Exploring,
    Farming,
    Rockhounding,
}

impl Occupation {
    pub fn health_cost_per_tick(self) -> u64 {
        match self {
            Occupation::Idling => 1,
            Occupation::Mining => 3,
            Occupation::Logging => 3,
            Occupation::Hunting => 3,
            Occupation::Gathering => 2,
            Occupation::Fishing => 2,
            Occupation::Fighting => 8,
            Occupation::Exploring => 5,
            Occupation::Farming => 3,
            Occupation::Rockhounding => 5,
        }
    }

    pub fn unlocked_at_level(self) -> u64 {
        match self {
            Occupation::Idling => 1,
            Occupation::Mining => 1,
            Occupation::Logging => 1,
            Occupation::Hunting => 1,
            Occupation::Gathering => 1,
            Occupation::Fishing => 10,
            Occupation::Exploring => 20,
            Occupation::Fighting => 30,
            Occupation::Farming => 40,
            Occupation::Rockhounding => 50,
        }
    }

    pub fn requires_stats(self) -> Stats {
        match self {
            Occupation::Idling => Stats {
                ..Default::default()
            },
            Occupation::Mining => Stats {
                strength: 10,
                perception: 10,
                ..Default::default()
            },
            Occupation::Logging => Stats {
                strength: 10,
                endurance: 10,
                ..Default::default()
            },
            Occupation::Hunting => Stats {
                agility: 10,
                perception: 10,
                ..Default::default()
            },
            Occupation::Gathering => Stats {
                intelligence: 10,
                perception: 10,
                ..Default::default()
            },
            Occupation::Fishing => Stats {
                intelligence: 10,
                agility: 10,
                ..Default::default()
            },
            Occupation::Fighting => Stats {
                strength: 10,
                endurance: 10,
                ..Default::default()
            },
            Occupation::Exploring => Stats {
                endurance: 10,
                intelligence: 10,
                ..Default::default()
            },
            Occupation::Farming => Stats {
                endurance: 10,
                agility: 10,
                ..Default::default()
            },
            Occupation::Rockhounding => Stats {
                intelligence: 10,
                strength: 10,
                ..Default::default()
            },
        }
    }
}

#[derive(Serialize, Deserialize, Clone, Debug, Hash)]
pub struct Base {
    pub curr_level: u64,
    pub build_time: Time,
    pub food: Food,
}

impl Base {
    pub fn new() -> Base {
        Base {
            curr_level: 1,
            build_time: 0,
            food: 0,
        }
    }

    pub fn max_dwarfs(&self) -> usize {
        self.max_dwarfs_at(self.curr_level)
    }

    pub fn max_dwarfs_at(&self, level: u64) -> usize {
        (level as usize + 1) / 2
    }

    pub fn upgrade_cost(&self) -> Option<Bundle<Item>> {
        if self.curr_level < MAX_LEVEL {
            let multiplier = |unlocked_after_level: u64| {
                self.curr_level.saturating_sub(unlocked_after_level)
                    * (self.curr_level.saturating_sub(unlocked_after_level) / 10 + 1)
            };

            Some(
                Bundle::new()
                    .add(Item::Wood, 50 * multiplier(0))
                    .add(Item::Stone, 50 * multiplier(20))
                    .add(Item::Nail, 10 * multiplier(40))
                    .add(Item::Fabric, 10 * multiplier(60))
                    .add(Item::Gold, 10 * multiplier(80)),
            )
        } else {
            None
        }
    }

    pub fn build_time_ticks(&self) -> u64 {
        self.curr_level * (self.curr_level / 10 + 1) * 15
    }

    pub fn build(&mut self) {
        if self.build_time > 0 {
            self.build_time -= 1;
            if self.build_time == 0 {
                self.curr_level += 1;
            }
        }
    }

    pub fn upgrade(&mut self) {
        if self.curr_level < MAX_LEVEL && self.build_time == 0 {
            self.build_time = self.build_time_ticks();
        }
    }

    pub fn village_type(&self) -> VillageType {
        match self.curr_level / 10 {
            0 => VillageType::Outpost,
            1 => VillageType::Dwelling,
            2 => VillageType::Hamlet,
            3 => VillageType::Village,
            4 => VillageType::SmallTown,
            5 => VillageType::LargeTown,
            6 => VillageType::SmallCity,
            7 => VillageType::LargeCity,
            8 => VillageType::Metropolis,
            _ => VillageType::Megalopolis,
        }
    }
}

#[derive(Display, Sequence)]
#[strum(serialize_all = "title_case")]
pub enum VillageType {
    Outpost,
    Dwelling,
    Hamlet,
    Village,
    SmallTown,
    LargeTown,
    SmallCity,
    LargeCity,
    Metropolis,
    Megalopolis,
}

pub type DwarfId = u64;

#[derive(Serialize, Deserialize, Debug, Clone)]
pub enum ClientEvent {
    Init,
    Message(String),
    ChangeOccupation(DwarfId, Occupation),
    Craft(Item, u64),
    UpgradeBase,
    ChangeEquipment(DwarfId, ItemType, Option<Item>),
    OpenLootCrate,
    OpenDailyReward,
    AssignToQuest(QuestId, usize, Option<DwarfId>),
    AddToFoodStorage(Item, u64),
    Sell(Item, u64),
    Restart,
    ToggleAutoCraft(Item),
    ToggleAutoStore(Item),
    ToggleAutoSell(Item),
    ToggleAutoIdle,
    HireDwarf(HireDwarfType),
    NextTutorialStep,
    ConfirmPopup,
    SetManagerOccupation(Occupation, u64),
    Optimize(Option<DwarfId>),
    SetDwarfName(DwarfId, String),
    ToggleManualManagement(DwarfId),
    SetMentor(DwarfId, Option<DwarfId>),
    Bid(usize),
    ReleaseDwarf(DwarfId),
    ReadLog,
    ReadChat,
}

impl engine_shared::ClientEvent for ClientEvent {
    fn init() -> Self {
        ClientEvent::Init
    }
}

#[derive(Serialize, Deserialize, Debug, Clone)]
pub enum ServerEvent {
    Tick,
}

impl engine_shared::ServerEvent<State> for ServerEvent {
    fn tick() -> Self {
        ServerEvent::Tick
    }
}

#[derive(Serialize, Deserialize, Debug, Clone, Default, Hash)]
pub struct Chat {
    pub messages: VecDeque<(UserId, String, Time)>,
}

impl Chat {
    pub fn add_message(&mut self, players: &mut CustomMap<UserId, Player>, user_id: UserId, message: String, time: Time) {
        for player in players.values_mut() {
            player.chat_unread = true;
        }
        self.messages.push_back((user_id, message, time));
        if self.messages.len() > 100 {
            self.messages.pop_front();
        }
    }
}

#[derive(Serialize, Deserialize, Debug, Clone, Hash)]
pub struct Quest {
    pub contestants: CustomMap<UserId, Contestant>,
    pub time_left: u64,
    pub quest_type: QuestType,
}

impl Quest {
    pub fn new(quest_type: QuestType) -> Self {
        Quest {
            contestants: CustomMap::new(),
            time_left: quest_type.duration(),
            quest_type,
        }
    }

    pub fn best(&self) -> Option<UserId> {
        let mut best_score = 0;
        let mut best_user_id = None;
        for (user_id, contestant) in &self.contestants {
            if contestant.achieved_score >= best_score {
                best_user_id = Some(*user_id);
                best_score = contestant.achieved_score;
            }
        }
        best_user_id
    }

    pub fn split_by_score(&self, num: u64) -> Vec<(UserId, u64)> {
        let total_score: u64 = self.contestants.values().map(|c| c.achieved_score).sum();
        self.contestants
            .iter()
            .map(|(user_id, c)| (*user_id, num * c.achieved_score / total_score))
            .collect()
    }

    pub fn chance_by_score(&self, rng: &mut impl Rng) -> Option<UserId> {
        let total_score: u64 = self.contestants.values().map(|c| c.achieved_score).sum();
        self.contestants
            .iter()
            .map(|(user_id, c)| (*user_id, c.achieved_score as f64 / total_score as f64))
            .collect::<Vec<_>>()
            .choose_weighted(rng, |elem| elem.1)
            .ok()
            .map(|item| item.0)
    }

    pub fn add_contenstant(&mut self, user_id: UserId) {
        self.contestants.insert(
            user_id,
            Contestant {
                dwarfs: CustomMap::new(),
                achieved_score: 0,
            },
        );
    }

    pub fn run(&mut self, players: &CustomMap<UserId, Player>) -> Option<()> {
        if self.time_left > 0 {
            self.time_left -= 1;
            for (user_id, contestant) in self.contestants.iter_mut() {
                for dwarf_id in contestant.dwarfs.values() {
                    let player = players.get(user_id)?;
                    let dwarf = player.dwarfs.get(dwarf_id)?;

                    if dwarf.actual_occupation() == self.quest_type.occupation() {
                        for _ in 0..10 {}
                        contestant.achieved_score +=
                            dwarf.numerator_effectiveness(&player.dwarfs) as u64 / 100;
                    }
                }
            }
        }

        Some(())
    }

    pub fn done(&self) -> bool {
        self.time_left == 0
    }
}

#[derive(Serialize, Deserialize, Debug, Clone)]
pub enum RewardMode {
    BestGetsAll(Money),
    SplitFairly(Money),
    BestGetsItems(Bundle<Item>),
    ItemsByChance(Bundle<Item>),
    NewDwarf(usize),
    NewDwarfByChance(usize),
    BecomeKing,
}

#[derive(Serialize, Deserialize, Debug, Clone, Copy, PartialEq, Eq)]
pub enum RewardType {
    Fair,
    Chance,
    Best,
}

impl RewardMode {
    pub fn reward_type(&self) -> RewardType {
        match self {
            RewardMode::BestGetsAll(_)
            | RewardMode::BestGetsItems(_)
            | RewardMode::NewDwarf(_)
            | RewardMode::BecomeKing => RewardType::Best,
            RewardMode::SplitFairly(_) => RewardType::Fair,
            RewardMode::ItemsByChance(_) | RewardMode::NewDwarfByChance(_) => RewardType::Chance,
        }
    }
}

#[derive(Serialize, Deserialize, Debug, Clone, Default, Hash)]
pub struct Contestant {
    pub dwarfs: CustomMap<usize, DwarfId>,
    pub achieved_score: u64,
}

#[derive(Serialize, Deserialize, Debug, Clone, Copy, PartialEq, Eq, Sequence, Hash)]
pub enum QuestType {
    KillTheDragon,
    ArenaFight,
    FreeTheVillage,
    FeastForAGuest,
    ADwarfGotLost,
    AFishingFriend,
    ADwarfInDanger,
    ForTheKing,
    DrunkFishing,
    CollapsedCave,
    TheHiddenTreasure,
    CatStuckOnATree,
    AttackTheOrks,
    FreeTheDwarf,
    FarmersContest,
    CrystalsForTheElves,
    ADarkSecret,
    ElvenVictory,
    TheMassacre,
    TheElvenWar,
    Concert,
    MagicalBerries,
    EatingContest,
    Socializing,
    TheElvenMagician,
    ExploreNewLands,
    DeepInTheCaves,
    MinersLuck,
    AbandonedOrkCamp,
}

impl std::fmt::Display for QuestType {
    fn fmt(&self, f: &mut std::fmt::Formatter<'_>) -> std::fmt::Result {
        match self {
            QuestType::ArenaFight => write!(f, "Arena Fight"),
            QuestType::KillTheDragon => write!(f, "Kill the Dragon"),
            QuestType::FreeTheVillage => write!(f, "Free the Elven Village"),
            QuestType::FeastForAGuest => write!(f, "A Feast for a Guest"),
            QuestType::ADwarfGotLost => write!(f, "A Dwarf got Lost"),
            QuestType::AFishingFriend => write!(f, "A Fishing Friend"),
            QuestType::ADwarfInDanger => write!(f, "A Dwarf in Danger"),
            QuestType::ForTheKing => write!(f, "For the King!"),
            QuestType::DrunkFishing => write!(f, "Drunk Fishing Contest"),
            QuestType::CollapsedCave => write!(f, "Trapped in the Collapsed Cave"),
            QuestType::TheHiddenTreasure => write!(f, "The Hidden Treasure"),
            QuestType::CatStuckOnATree => write!(f, "Cat Stuck on a Tree"),
            QuestType::AttackTheOrks => write!(f, "Attack the Orks"),
            QuestType::FreeTheDwarf => write!(f, "Free the Dwarfs"),
            QuestType::FarmersContest => write!(f, "Farmers Contest"),
            QuestType::CrystalsForTheElves => write!(f, "Crystals for the Elves"),
            QuestType::ADarkSecret => write!(f, "A Dark Secret"),
            QuestType::ElvenVictory => write!(f, "The Elven Victory"),
            QuestType::TheMassacre => write!(f, "The Massacre"),
            QuestType::TheElvenWar => write!(f, "The Elven War"),
            QuestType::Concert => write!(f, "Concert in the Tavern"),
            QuestType::MagicalBerries => write!(f, "Magical Berries"),
            QuestType::EatingContest => write!(f, "Eating Contest"),
            QuestType::Socializing => write!(f, "Socializing in the Tavern"),
            QuestType::TheElvenMagician => write!(f, "The Elven Magician"),
            QuestType::ExploreNewLands => write!(f, "Explore new Lands"),
            QuestType::DeepInTheCaves => write!(f, "Deep in the Caves"),
            QuestType::MinersLuck => write!(f, "Miner's Luck"),
            QuestType::AbandonedOrkCamp => write!(f, "Abandonned Ork Camp"),
        }
    }
}

impl QuestType {
    pub fn reward_mode(self) -> RewardMode {
        match self {
            Self::KillTheDragon => {
                RewardMode::BestGetsItems(Bundle::new().add(Item::DragonsEgg, 1))
            }
            Self::ArenaFight => RewardMode::BestGetsAll(2000),
            Self::FreeTheVillage => RewardMode::SplitFairly(2000),
            Self::FeastForAGuest => RewardMode::NewDwarf(1),
            Self::ADwarfGotLost => RewardMode::NewDwarfByChance(1),
            Self::AFishingFriend => RewardMode::NewDwarfByChance(3),
            Self::ADwarfInDanger => RewardMode::NewDwarf(1),
            Self::ForTheKing => RewardMode::BecomeKing,
            Self::DrunkFishing => RewardMode::BestGetsAll(2000),
            Self::CollapsedCave => RewardMode::NewDwarf(3),
            Self::TheHiddenTreasure => RewardMode::BestGetsItems(
                Bundle::new()
                    .add(Item::Diamond, 3)
                    .add(Item::Gold, 30)
                    .add(Item::Iron, 300),
            ),
            Self::CatStuckOnATree => RewardMode::BestGetsItems(Bundle::new().add(Item::Cat, 1)),
            Self::AttackTheOrks => RewardMode::SplitFairly(2000),
            Self::FreeTheDwarf => RewardMode::NewDwarfByChance(1),
            Self::FarmersContest => RewardMode::BestGetsItems(Bundle::new().add(Item::Horse, 1)),
            Self::CrystalsForTheElves => RewardMode::BestGetsItems(
                Bundle::new()
                    .add(Item::CrystalNecklace, 1)
                    .add(Item::Gold, 50),
            ),
            Self::ADarkSecret => RewardMode::NewDwarf(1),
            Self::ElvenVictory => RewardMode::SplitFairly(2000),
            Self::TheElvenWar => RewardMode::SplitFairly(10000),
            Self::TheMassacre => RewardMode::NewDwarfByChance(3),
            Self::Concert => RewardMode::SplitFairly(1000),
            Self::MagicalBerries => RewardMode::SplitFairly(1000),
            Self::EatingContest => RewardMode::SplitFairly(1000),
            Self::Socializing => RewardMode::NewDwarfByChance(3),
            Self::TheElvenMagician => RewardMode::SplitFairly(2000),
            Self::ExploreNewLands => RewardMode::SplitFairly(4000),
            Self::DeepInTheCaves => RewardMode::ItemsByChance(Bundle::new().add(Item::Kobold, 1)),
            Self::MinersLuck => RewardMode::ItemsByChance(Bundle::new().add(Item::Diamond, 3)),
            Self::AbandonedOrkCamp => RewardMode::ItemsByChance(
                Bundle::new()
                    .add(Item::Coal, 1000)
                    .add(Item::Wood, 1000)
                    .add(Item::Iron, 100),
            ),
        }
    }

    pub fn one_at_a_time(self) -> bool {
        matches!(self.reward_mode(), RewardMode::BecomeKing)
    }

    pub fn duration(self) -> u64 {
        match self {
            Self::KillTheDragon => ONE_HOUR * 2,
            Self::ArenaFight => ONE_HOUR * 4,
            Self::FreeTheVillage => ONE_HOUR * 2,
            Self::FeastForAGuest => ONE_HOUR * 2,
            Self::ADwarfGotLost => ONE_HOUR * 2,
            Self::AFishingFriend => ONE_HOUR,
            Self::ADwarfInDanger => ONE_HOUR * 2,
            Self::ForTheKing => ONE_HOUR * 8,
            Self::DrunkFishing => ONE_HOUR * 2,
            Self::CollapsedCave => ONE_HOUR * 4,
            Self::TheHiddenTreasure => ONE_HOUR * 2,
            Self::CatStuckOnATree => ONE_HOUR,
            Self::AttackTheOrks => ONE_HOUR * 2,
            Self::FreeTheDwarf => ONE_HOUR * 4,
            Self::FarmersContest => ONE_HOUR,
            Self::CrystalsForTheElves => ONE_HOUR,
            Self::ADarkSecret => ONE_HOUR * 4,
            Self::ElvenVictory => ONE_HOUR * 2,
            Self::TheMassacre => ONE_HOUR * 8,
            Self::TheElvenWar => ONE_HOUR * 8,
            Self::Concert => ONE_HOUR,
            Self::MagicalBerries => ONE_HOUR * 2,
            Self::EatingContest => ONE_HOUR,
            Self::Socializing => ONE_HOUR * 2,
            Self::TheElvenMagician => ONE_HOUR * 2,
            Self::ExploreNewLands => ONE_HOUR * 4,
            Self::DeepInTheCaves => ONE_HOUR * 4,
            Self::MinersLuck => ONE_HOUR * 4,
            Self::AbandonedOrkCamp => ONE_HOUR * 4,
        }
    }

    pub fn occupation(self) -> Occupation {
        match self {
            Self::KillTheDragon => Occupation::Fighting,
            Self::ArenaFight => Occupation::Fighting,
            Self::FreeTheVillage => Occupation::Fighting,
            Self::FeastForAGuest => Occupation::Hunting,
            Self::ADwarfGotLost => Occupation::Exploring,
            Self::AFishingFriend => Occupation::Fishing,
            Self::ADwarfInDanger => Occupation::Fighting,
            Self::ForTheKing => Occupation::Fighting,
            Self::DrunkFishing => Occupation::Fishing,
            Self::CollapsedCave => Occupation::Mining,
            Self::TheHiddenTreasure => Occupation::Exploring,
            Self::CatStuckOnATree => Occupation::Logging,
            Self::AttackTheOrks => Occupation::Fighting,
            Self::FreeTheDwarf => Occupation::Fighting,
            Self::FarmersContest => Occupation::Farming,
            Self::CrystalsForTheElves => Occupation::Rockhounding,
            Self::ADarkSecret => Occupation::Exploring,
            Self::ElvenVictory => Occupation::Logging,
            Self::TheMassacre => Occupation::Fighting,
            Self::TheElvenWar => Occupation::Fighting,
            Self::Concert => Occupation::Idling,
            Self::MagicalBerries => Occupation::Gathering,
            Self::EatingContest => Occupation::Idling,
            Self::Socializing => Occupation::Idling,
            Self::TheElvenMagician => Occupation::Gathering,
            Self::ExploreNewLands => Occupation::Exploring,
            Self::DeepInTheCaves => Occupation::Mining,
            Self::MinersLuck => Occupation::Rockhounding,
            Self::AbandonedOrkCamp => Occupation::Exploring,
        }
    }

    pub fn max_dwarfs(self) -> usize {
        match self {
            Self::KillTheDragon => 3,
            Self::ArenaFight => 1,
            Self::FreeTheVillage => 3,
            Self::FeastForAGuest => 1,
            Self::ADwarfGotLost => 1,
            Self::AFishingFriend => 1,
            Self::ADwarfInDanger => 3,
            Self::ForTheKing => 3,
            Self::DrunkFishing => 1,
            Self::CollapsedCave => 3,
            Self::TheHiddenTreasure => 3,
            Self::CatStuckOnATree => 1,
            Self::AttackTheOrks => 3,
            Self::FreeTheDwarf => 3,
            Self::FarmersContest => 1,
            Self::CrystalsForTheElves => 3,
            Self::ADarkSecret => 1,
            Self::ElvenVictory => 3,
            Self::TheMassacre => 3,
            Self::TheElvenWar => 5,
            Self::Concert => 1,
            Self::MagicalBerries => 3,
            Self::EatingContest => 1,
            Self::Socializing => 1,
            Self::TheElvenMagician => 1,
            Self::ExploreNewLands => 3,
            Self::DeepInTheCaves => 1,
            Self::MinersLuck => 1,
            Self::AbandonedOrkCamp => 1,
        }
    }

    pub fn max_level(self) -> u64 {
        match self {
            //s if s.reward_mode().reward_type() == RewardType::Fair => 100,
            QuestType::ForTheKing => 100,

            QuestType::AFishingFriend => 20,
            QuestType::Concert => 20,
            QuestType::CollapsedCave => 40,
            QuestType::DrunkFishing => 60,
            QuestType::CatStuckOnATree => 60,
            QuestType::FarmersContest => 60,
            QuestType::EatingContest => 80,
            QuestType::MagicalBerries => 80,
            QuestType::Socializing => 80,
            QuestType::AbandonedOrkCamp => 80,
            QuestType::DeepInTheCaves => 100,
            QuestType::KillTheDragon => 100,
            QuestType::TheHiddenTreasure => 100,
            QuestType::ArenaFight => 100,
            QuestType::ExploreNewLands => 100,
            QuestType::MinersLuck => 100,

            QuestType::FeastForAGuest => 10,
            QuestType::FreeTheVillage => 15,
            QuestType::ADwarfGotLost => 20,
            QuestType::ADwarfInDanger => 25,
            QuestType::AttackTheOrks => 30,
            QuestType::FreeTheDwarf => 40,
            QuestType::CrystalsForTheElves => 50,
            QuestType::TheElvenMagician => 60,
            QuestType::ADarkSecret => 70,
            QuestType::ElvenVictory => 80,
            QuestType::TheMassacre => 90,
            QuestType::TheElvenWar => 100,
        }
    }

    pub fn is_story(self) -> bool {
        match self {
            QuestType::FeastForAGuest
            | QuestType::FreeTheVillage
            | QuestType::ADwarfGotLost
            | QuestType::ADwarfInDanger
            | QuestType::AttackTheOrks
            | QuestType::FreeTheDwarf
            | QuestType::CrystalsForTheElves
            | QuestType::TheElvenMagician
            | QuestType::ADarkSecret
            | QuestType::ElvenVictory
            | QuestType::TheMassacre
            | QuestType::TheElvenWar => true,
            _ => false,
        }
    }
}

#[derive(Serialize, Deserialize, Clone, Debug, Hash)]
pub struct TradeDeal {
    pub items: Bundle<Item>,
    pub next_bid: Money,
    pub highest_bidder: Option<(UserId, Money)>,
    pub time_left: Time,
    pub user_trade_type: TradeType,
    #[serde(default)]
    pub creator: Option<UserId>,
}

#[derive(Serialize, Deserialize, Clone, Copy, Debug, Hash, PartialEq, Eq)]
pub enum TradeType {
    Buy,
    Sell,
}

impl TradeDeal {
    pub fn new(rng: &mut impl Rng) -> Self {
        let item = enum_iterator::all::<Item>().choose(rng).unwrap();
        let time_left = rng.gen_range(ONE_MINUTE * 20..ONE_HOUR * 4);
        let qty = ((time_left * 10) / item.item_rarity_num()).max(1);

        /*
        let user_trade_type = if rng.gen_bool(0.5) {
            TradeType::Buy
        } else {
            TradeType::Sell
        };
        */

        TradeDeal {
            items: Bundle::new().add(item, qty),
            next_bid: item.money_value(qty) as u64 * TRADE_MONEY_MULTIPLIER,
            time_left,
            highest_bidder: None,
            creator: None,
            user_trade_type: TradeType::Buy,
        }
    }

    pub fn from_player(user_id: UserId, player: &mut Player, item: Item, qty: u64) -> Option<Self> {
        let qty = qty.min(player.inventory.items.get(&item).copied().unwrap_or(0));
        let time_left = ((qty * item.item_rarity_num()) / 10)
            .max(ONE_MINUTE * 20)
            .min(ONE_HOUR * 4);
        let items = Bundle::new().add(item, qty);
        let next_bid = item.money_value(qty) as u64 * TRADE_MONEY_MULTIPLIER;

        if qty == 0 {
            return None;
        }

        if next_bid == 0 {
            return None;
        }

        if !player.inventory.items.remove_checked(items.clone()) {
            return None;
        }

        Some(TradeDeal {
            items,
            next_bid,
            time_left,
            highest_bidder: None,
            creator: Some(user_id),
            user_trade_type: TradeType::Buy,
        })
    }

    pub fn update(&mut self, players: &mut CustomMap<UserId, Player>, time: Time) -> Option<()> {
        if self.time_left > 0 {
            self.time_left -= 1;
            if self.time_left == 0 || self.next_bid <= 1 {
                if let Some((best_bidder_user_id, best_bidder_money)) = self.highest_bidder {
                    let p = players.get_mut(&best_bidder_user_id)?;
                    p.inventory.add(self.items.clone(), time);
                    p.log.add(
                        time,
                        LogMsg::BidWon(self.items.clone(), best_bidder_money, self.user_trade_type),
                    );

                    if let Some(creator) = self.creator {
                        let c = players.get_mut(&creator)?;
                        c.money += best_bidder_money;
                        c.log.add(
                            time,
                            LogMsg::ItemSold(self.items.clone(), best_bidder_money),
                        );
                    }
                } else {
                    if let Some(creator) = self.creator {
                        let c = players.get_mut(&creator)?;
                        c.inventory.add(self.items.clone(), time);
                        c.log
                            .add(time, LogMsg::ItemNotSold(self.items.clone(), self.next_bid));
                    }
                }
            }
        }
        Some(())
    }

    pub fn done(&self) -> bool {
        self.time_left == 0
    }

    pub fn bid(
        &mut self,
        players: &mut CustomMap<UserId, Player>,
        user_id: UserId,
        time: Time,
    ) -> Option<()> {
        if self.user_trade_type == TradeType::Buy {
            if self.creator == Some(user_id) {
                return None;
            }
            if players.get_mut(&user_id)?.money >= self.next_bid {
                if let Some((best_bidder_user_id, best_bidder_money)) = self.highest_bidder {
                    let p = players.get_mut(&best_bidder_user_id)?;
                    p.money += best_bidder_money;
                    p.log.add(
                        time,
                        LogMsg::Overbid(self.items.clone(), self.next_bid, self.user_trade_type),
                    );
                }
                players.get_mut(&user_id)?.money -= self.next_bid;
                self.highest_bidder = Some((user_id, self.next_bid));
                self.next_bid += (self.next_bid / 10).max(1);
                if self.time_left < ONE_MINUTE * SPEED {
                    self.time_left += ONE_MINUTE * SPEED;
                }
            }
        }

        Some(())
    }
}<|MERGE_RESOLUTION|>--- conflicted
+++ resolved
@@ -1447,11 +1447,7 @@
                                     (!quest_type.is_story()
                                         || (max_level > quest_type.max_level() - 10
                                             && max_level <= quest_type.max_level()))
-<<<<<<< HEAD
-                                        && (!quest_type.one_at_a_time() || (quest_type.one_at_a_time()
-=======
                                         && ((quest_type.one_at_a_time()
->>>>>>> 624e5ff5
                                             && !self
                                                 .quests
                                                 .values()
