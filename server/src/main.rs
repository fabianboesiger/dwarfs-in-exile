mod about;
mod auth;
mod db;
mod error;
mod game;
mod index;
mod stripe;
mod admin;

use auth::store;
use error::*;

use axum::{
    routing::{get, get_service, post},
    Extension, Router,
};
use game::GameStore;
use tokio::{task, time};
use std::{net::{SocketAddr, SocketAddrV4}, path::PathBuf, str::FromStr, time::Duration};
use tower_http::{
    services::ServeDir,
    trace::{DefaultMakeSpan, TraceLayer},
};
use tower_sessions::{Expiry, MemoryStore, SessionManagerLayer};
use tracing_subscriber::{layer::SubscriberExt, util::SubscriberInitExt};

pub const USER_ID_KEY: &str = "user_id";

#[tokio::main]
async fn main() -> Result<(), Box<dyn std::error::Error>> {
    dotenv::dotenv().ok();


    tracing_subscriber::registry()
        .with(tracing_subscriber::EnvFilter::new(
            dotenv::var("RUST_LOG")
                .unwrap_or_else(|_| "sqlx=warn,info".into()),
        ))
        .with(tracing_subscriber::fmt::layer())
        .init();

    tracing::info!("starting server...");
    
    let pool = db::setup().await?;

<<<<<<< HEAD
    let public_dir = PathBuf::from(dotenv::var("PUBLIC_DIR").unwrap());

=======
>>>>>>> 8bbb5b21
    let store = MemoryStore::default();
    let session_layer = SessionManagerLayer::new(store)
        .with_secure(false)
        .with_http_only(false)
        .with_expiry(Expiry::OnInactivity(tower_sessions::cookie::time::Duration::days(30)));

    let game_state = GameStore::new(pool.clone()).load_all().await?;
    
    // Manage the number of hours for premium accounts.
    let pool_clone = pool.clone();
    task::spawn(async move {
        let mut interval = time::interval(Duration::from_secs(60 * 60));
        // The first tick fires immediately, we don't want that so we await it directly.
        interval.tick().await;

        loop {
            interval.tick().await;

            sqlx::query(
                    r#" 
                        UPDATE users
                        SET premium = premium - 1
                        WHERE premium > 0
                    "#,
                )
                .execute(&pool_clone)
                .await
                .unwrap();

            tracing::debug!("updated premium usage hours for all users");
        }
    });

    // build our application with some routes
    let app = Router::new()
        .fallback(
<<<<<<< HEAD
            get_service(ServeDir::new(public_dir).append_index_html_on_directories(true))                                                                              
=======
            get_service(ServeDir::new(dotenv::var("PUBLIC_DIR").unwrap()).append_index_html_on_directories(true))                                                                              
>>>>>>> 8bbb5b21
        )
        .route("/", get(index::get_index))
        .route("/store", get(store::get_store))
        .route("/about", get(about::get_about))
        .route("/game", get(game::get_game_select))
        .route("/game/:game_id/ws", get(game::ws_handler))
        .route("/game/:game_id", get(game::get_game))
        .route("/game/:game_id/*subpath", get(game::get_game))
        .route(
            "/register",
            get(auth::register::get_register).post(auth::register::post_register),
        )
        .route(
            "/login",
            get(auth::login::get_login).post(auth::login::post_login),
        )
        .route("/logout", get(auth::logout::get_logout))
        .route("/account", get(auth::account::get_account))
        .route(
            "/change-username",
            get(auth::change_username::get_change_username),
        )
        .route(
            "/change-username",
            post(auth::change_username::post_change_username),
        )
        .route(
            "/change-password",
            get(auth::change_password::get_change_password),
        )
        .route(
            "/change-password",
            post(auth::change_password::post_change_password),
        )
        .route("/admin", get(admin::get_admin))
        .route("/stripe-webhooks", post(stripe::handle_webhook))
        .layer(Extension(game_state))
        .layer(Extension(pool.clone()))
        .layer(session_layer)
        .layer(
            TraceLayer::new_for_http()
                .make_span_with(DefaultMakeSpan::default().include_headers(true)),
        );
    
    let addr = SocketAddrV4::from_str(&dotenv::var("SERVER_ADDRESS").unwrap()).unwrap();
    let addr = SocketAddr::from(addr);
    let listener = tokio::net::TcpListener::bind(addr).await.unwrap();

    tracing::info!("listening on {}", addr);

    axum::serve(listener, app).await.unwrap();

    Ok(())
}<|MERGE_RESOLUTION|>--- conflicted
+++ resolved
@@ -43,11 +43,6 @@
     
     let pool = db::setup().await?;
 
-<<<<<<< HEAD
-    let public_dir = PathBuf::from(dotenv::var("PUBLIC_DIR").unwrap());
-
-=======
->>>>>>> 8bbb5b21
     let store = MemoryStore::default();
     let session_layer = SessionManagerLayer::new(store)
         .with_secure(false)
@@ -84,11 +79,7 @@
     // build our application with some routes
     let app = Router::new()
         .fallback(
-<<<<<<< HEAD
-            get_service(ServeDir::new(public_dir).append_index_html_on_directories(true))                                                                              
-=======
             get_service(ServeDir::new(dotenv::var("PUBLIC_DIR").unwrap()).append_index_html_on_directories(true))                                                                              
->>>>>>> 8bbb5b21
         )
         .route("/", get(index::get_index))
         .route("/store", get(store::get_store))
