use std::str::FromStr;

use askama::Template;
use askama_axum::{IntoResponse, Response};
use axum::{
    extract::{
        ws::{Message, WebSocket, WebSocketUpgrade},
        Path,
    },
    response::Redirect,
    Extension,
};
use engine_server::BackendStore;
use engine_shared::{utils::custom_map::CustomMap, GameId};
use futures_util::{sink::SinkExt, stream::StreamExt};
use serde::{Deserialize, Serialize};
use shared::{ClientEvent, GameMode, UserData, UserId};
use sqlx::SqlitePool;
use tower_sessions::Session;
use engine_shared::{State, Settings};

#[derive(Serialize, Deserialize, Debug, Clone)]
pub struct PartialEventData {
    pub event: ClientEvent,
    pub user_id: Option<UserId>,
}

use crate::ServerError;

pub type GameState = engine_server::ServerState<shared::State, GameStore>;

#[derive(Clone)]
pub struct GameStore {
    db: SqlitePool,
}

impl GameStore {
    pub fn new(db: SqlitePool) -> Self {
        Self { db }
    }

    pub async fn load_all(self) -> Result<GameState, ServerError> {
        let open_worlds: Vec<(GameId, String)> = sqlx::query_as(
            r#"
                    SELECT id, game_mode
                    FROM games
                    WHERE closed = 0
                "#,
        )
        .fetch_all(&self.db)
        .await?;

        let pool = self.db.clone();
        let game_state = GameState::new(self);

        for (id, game_mode) in open_worlds {
            let game_finished = game_state.load(id).await?;
            let game_state_clone = game_state.clone();
            let pool_clone = pool.clone();

            tokio::task::spawn(async move {
                game_finished.notified().await;

                let result: Result<(i64,), _> = sqlx::query_as(
                    r#"
                        SELECT auto_start_world
                        FROM settings
                        LIMIT 1
                    "#,
                )
                .fetch_one(&pool_clone)
                .await;
            
                if result.map(|result| result.0 != 0).unwrap_or(false) {
                    game_state_clone.create(GameMode::from_str(&game_mode).unwrap_or(GameMode::Ranked)).await.unwrap();
                }
            });
        }

        Ok(game_state)
    }
}

#[async_trait::async_trait]
impl engine_server::BackendStore<shared::State> for GameStore {
    type Error = ServerError;

    async fn create_game(&self, gamemode: GameMode) -> Result<GameId, Self::Error> {
        let data: Vec<u8> = rmp_serde::to_vec(&shared::State::new(gamemode)).unwrap();

        let (id,): (i64,) = sqlx::query_as(
            r#"
                INSERT INTO games (data, winner, game_mode)
                VALUES ($1, NULL, $2)
                RETURNING id
            "#,
        )
        .bind(data)
        .bind(gamemode.to_string())
        .fetch_one(&self.db)
        .await?;

        Ok(id)
    }

    async fn load_game(&self, game_id: GameId) -> Result<shared::State, Self::Error> {
        let result: Option<(Option<Vec<u8>>,)> = sqlx::query_as(
            r#"
                    SELECT data
                    FROM games
                    WHERE id = $1
                "#,
        )
        .bind(game_id)
        .fetch_optional(&self.db)
        .await?;

        let state: shared::State = result
            .map(|(data,)| {
                data.map(|data| rmp_serde::from_slice(&data[..]).unwrap())
                    .unwrap()
            })
            .unwrap();

        Ok(state)
    }

    async fn load_user_data(&self) -> Result<CustomMap<UserId, UserData>, Self::Error> {
        let users: Vec<(i64, String, i64, i64, i64, i64, time::PrimitiveDateTime, Option<i64>, sqlx::types::Json<Vec<i64>>)> =
            sqlx::query_as(
                r#"
                        SELECT user_id, username, premium, admin, COUNT(winner), guest, joined, referrer
                        FROM users
                        LEFT JOIN games ON winner = user_id
                        GROUP BY user_id, username, premium, admin, guest, joined, referrer
                    "#,
            )
            .fetch_all(&self.db)
            .await
            .unwrap();

        let users = users
            .into_iter()
            .map(|(id, username, premium, admin, games_won, guest, joined, referrer, skins)| {
                (
                    id.into(),
                    UserData {
                        username,
                        premium: premium as u64,
                        admin: admin != 0,
                        games_won,
                        guest: guest != 0,
                        joined,
                        referrer: referrer.map(|id| UserId(id)),
                        skins: skins.0,
                    },
                )
            })
            .collect::<CustomMap<shared::UserId, shared::UserData>>();

        Ok(users)
    }

    async fn save_game(&self, game_id: GameId, state: &shared::State) -> Result<(), Self::Error> {
        if let Some(winner) = state.winner() {
            sqlx::query(
                r#"
                        UPDATE games
                        SET data = NULL,
                        winner = $2,
                        closed = 1
                        WHERE id = $1
                    "#,
            )
            .bind(game_id)
            .bind(winner.0)
            .execute(&self.db)
            .await?;

            tracing::info!("game {} saved, ingame time {}", game_id, state.time);

            if state.settings().is_ranked() {
                for (user_id, premium_days) in state.rewarded_premium_days() {
                    sqlx::query(
                        r#"
                                UPDATE users
                                SET premium = premium + $2
                                WHERE user_id = $1
                            "#,
                    )
                    .bind(user_id.0)
                    .bind(premium_days * 24)
                    .execute(&self.db)
                    .await?;
                }
            }
            
        } else {
            sqlx::query(
                r#"
                        UPDATE games
                        SET data = $2
                        WHERE id = $1
                    "#,
            )
            .bind(game_id)
            .bind(rmp_serde::to_vec(&state)?)
            .execute(&self.db)
            .await?;

            tracing::info!("game {} saved, ingame time {}", game_id, state.time);
        }

        Ok(())
    }
}

#[axum::debug_handler]
pub async fn ws_handler(
    Path(game_id): Path<GameId>,
    ws: WebSocketUpgrade,
    session: Session,
    Extension(game_state): Extension<GameState>,
) -> Result<Response, ServerError> {
    tracing::info!("starting new websocket connection");

    let user_id = UserId(
        session
            .get::<i64>(crate::USER_ID_KEY)
            .await?
            .ok_or(ServerError::InvalidSession)?,
    );

    tracing::info!("user {} connecting to game {}", user_id.0, game_id);

    Ok(ws.on_upgrade(move |socket: WebSocket| async move {
        tracing::info!("websocket connection upgraded");

        if let Ok((conn_req, mut conn_res)) = game_state.new_connection(user_id, game_id).await {
            let (mut sink, mut stream) = socket.split();

            tracing::info!("new websocket connection for game {}", game_id);

            tokio::select!(
                _ = async {
                    while let Some(msg) = stream.next().await {
                        if let Ok(msg) = msg {
                            tracing::debug!("got message");

                            if let Message::Binary(msg) = msg {
                                let req: engine_shared::Req<shared::State> = rmp_serde::from_slice(&msg).unwrap();
                                conn_req.request(req);
                            }
                        } else {
                            break;
                        }
                    }
                } => {},
                _ = async {
                    while let Ok(Some(res)) = conn_res.poll().await {
                        tracing::debug!("sending response");

                        let msg = rmp_serde::to_vec(&res).unwrap();
                        if sink.send(Message::Binary(msg)).await.is_err() {
                            break;
                        }
                    }
                } => {}
            );
        }
    }))
}

#[derive(Template, Default)]
#[template(path = "game.html")]
pub struct GameTemplate {}

pub async fn get_game(
    Path(_game_id): Path<usize>,
    session: Session,
) -> Result<Response, ServerError> {
    session
        .get::<i64>(crate::USER_ID_KEY)
        .await?
        .ok_or(ServerError::InvalidSession)?;

    Ok(GameTemplate::default().into_response())
}

#[derive(Template, Default)]
#[template(path = "game-select.html")]
pub struct GameSelectTemplate {
    current_worlds: Vec<(GameId, String)>,
}

pub async fn get_game_select(
    Extension(pool): Extension<SqlitePool>,
    session: Session,
) -> Result<Response, ServerError> {
    session
        .get::<i64>(crate::USER_ID_KEY)
        .await?
        .ok_or(ServerError::InvalidSession)?;

    let result: Vec<(GameId,String,)> = sqlx::query_as(
        r#"
                SELECT id, game_mode
                FROM games
                WHERE closed = 0
            "#,
    )
    .fetch_all(&pool)
    .await?;

    let current_worlds: Vec<(GameId, String)> = result.into_iter().map(|(id, game_mode,)| (id, game_mode)).collect();

    if current_worlds.len() == 1 {
        Ok(Redirect::temporary(&format!("/game/{}", current_worlds[0].0)).into_response())
    } else {
        Ok(GameSelectTemplate { current_worlds }.into_response())
    }
}

#[derive(Template, Default)]
#[template(path = "valhalla.html")]
pub struct ValhallaTemplate {
    users: Vec<UserData>,
}

pub async fn get_valhalla(Extension(pool): Extension<SqlitePool>) -> Result<Response, ServerError> {
<<<<<<< HEAD
    let mut users = GameStore::new(pool).load_user_data().await?
=======
    let users: Vec<(i64, String, i64, i64, i64, i64, time::PrimitiveDateTime, Option<i64>)> = sqlx::query_as(
        r#"
                    SELECT user_id, username, premium, admin, COUNT(winner), guest, joined, referrer
                    FROM users
                    LEFT JOIN games ON winner = user_id
                    WHERE game_mode IS NULL OR game_mode = 'Ranked'
                    GROUP BY user_id, username, premium, admin
                "#,
    )
    .fetch_all(&pool)
    .await
    .unwrap();

    let mut users = users
>>>>>>> 8e3f05a0
        .into_iter()
        .map(|(_, user_data)| {
            user_data
        })
        .filter(|user_data| user_data.games_won > 0)
        .collect::<Vec<_>>();

    users.sort_by_key(|user_data| {
        (
            -user_data.games_won,
            -(user_data.premium as i64),
            user_data.username.clone(),
        )
    });

    Ok(ValhallaTemplate { users }.into_response())
}<|MERGE_RESOLUTION|>--- conflicted
+++ resolved
@@ -328,24 +328,7 @@
 }
 
 pub async fn get_valhalla(Extension(pool): Extension<SqlitePool>) -> Result<Response, ServerError> {
-<<<<<<< HEAD
     let mut users = GameStore::new(pool).load_user_data().await?
-=======
-    let users: Vec<(i64, String, i64, i64, i64, i64, time::PrimitiveDateTime, Option<i64>)> = sqlx::query_as(
-        r#"
-                    SELECT user_id, username, premium, admin, COUNT(winner), guest, joined, referrer
-                    FROM users
-                    LEFT JOIN games ON winner = user_id
-                    WHERE game_mode IS NULL OR game_mode = 'Ranked'
-                    GROUP BY user_id, username, premium, admin
-                "#,
-    )
-    .fetch_all(&pool)
-    .await
-    .unwrap();
-
-    let mut users = users
->>>>>>> 8e3f05a0
         .into_iter()
         .map(|(_, user_data)| {
             user_data
