:root {
    --max-content-width: 768px;
    --ui-background-default: #ffffff;
    --ui-background-highlight: #dddddd;
}

#background {
    position: fixed;
    top: 0;
    left: 0;
    width: 100vw;
    height: 100vh;
    background-image: url("/background.jpg");
    background-position: center;
    background-repeat: no-repeat;
    background-size: cover;
    z-index: -1000;
}

html {
    font-family: Georgia, "Times New Roman", Times, serif;
    font-size: 12px;
}

body {
    margin: 0;
}

header {
    background: var(--ui-background-default);
    padding: 8px;
    z-index: 1500;
    position: relative;
}

img {
    width: 100%;
}

header > h1 {
    margin: 0;
}

h1 > a {
    text-decoration: none;
    color: black;
    outline: none;
}

.form-wrapper {
    max-width: 256px;
    margin: auto;
    margin-top: 32px;
    margin-bottom: 32px;
    box-shadow: 0 0 8px black;
}

.content {
    border-bottom: 1px solid var(--ui-background-default);
}

form > div {
    margin-top: 1em;
    margin-bottom: 1em;
}

.form-wrapper > h2:first-child,
.content > h2:first-child {
    margin-top: 0;
}

.error {
    color: darkred;
}

input:not([type="checkbox"]):not([type="radio"]),
button,
select,
a.button,
summary {
    width: 100%;
    box-sizing: border-box;
    border: none;
    padding: 8px;
    background: white;
    display: inline-block;
    text-align: left;
    text-decoration: none;
    color: black;
    font-family: Georgia, "Times New Roman", Times, serif;
    font-size: 12px;
    position: relative;
    outline: none;
    margin-top: 2px;
    margin-bottom: 2px;
}

/*
input:not([type=checkbox]):not([type=radio]):focus, button:focus, select:focus, a.button:focus, summary:focus {
}
*/

button,
select,
a.button,
summary {
    cursor: pointer;
}

input:not([type="checkbox"]):not([type="radio"]):hover,
button:hover,
select:hover,
a.button:hover,
summary:hover {
    background: #eee;
}

input:not([type="checkbox"]):not([type="radio"]):active,
button:active,
select:active,
a.button:active,
summary:active {
    background: #ddd;
}

button,
a.button,
input[type="submit"] {
    text-align: center !important;
}

input:disabled,
button:disabled,
select:disabled,
a.button.disabled {
    color: gray;
}

select {
    text-align: left;
}

main {
    max-width: 768px;
    margin: auto;
    margin-bottom: 32px;
}

header {
    text-align: center;
    box-shadow: 0 8px 8px -8px black;
    z-index: 500;
    position: relative;
}

.hidden {
    height: 0 !important;
    visibility: hidden;
}

.list,
#chat .togglable,
#history .togglable,
.form-wrapper,
.content {
    background: rgba(255, 255, 255, 0.3);
    backdrop-filter: blur(16px);
}

.content,
.form-wrapper {
    padding: 16px;
}

.dwarf .dwarf-image {
    width: 128px;
    flex-grow: 0;
}

.item-contents {
    display: flex;
    flex-direction: column;
    gap: 4px;
    justify-content: space-between;
    align-items: center;
    height: 100%;
}

#chat,
#history {
    max-width: 384px;
    position: fixed;
    bottom: 0;
    z-index: 2000;
    height: 32px;
    box-shadow: 0 -8px 8px -8px black;
}

#chat button,
#history button,
#chat input,
#history input {
    height: 32px;
    margin: 0;
}

#chat {
    right: 0;
}

#chat-submit {
    display: none;
}

#history {
    left: 0;
}

#chat.visible,
#history.visible {
    z-index: 3000;
    height: auto;
}

#chat.visible > button,
#history.visible > button {
    position: relative;
    z-index: 3500;
}

@media only screen and (max-width: 768px) {
    #chat {
        max-width: 50vw;
        width: 50vw;
    }

    #chat.visible {
        max-width: 100vw;
        width: 100vw;
    }

    #history {
        max-width: 50vw;
        width: 50vw;
    }

    #history.visible {
        max-width: 100vw;
        width: 100vw;
    }

    .messages {
        max-height: 256px;
    }
}

.message {
    margin: 8px;
}

.messages {
    overflow-y: auto;
    max-height: 384px;
    line-break: anywhere;
    border-top: 1px solid var(--ui-background-default);
}

.messages .username,
.messages .time {
    font-weight: bold;
}

.messages .icon > span {
    width: 16px;
    height: 16px;
    font-size: 16px;
    padding-right: 4px;
    vertical-align: middle;
}

ul {
    padding-left: 20px;
    margin: 4px;
}

table {
    width: 100%;
    border-collapse: collapse;
}

th,
td {
    text-align: left;
    padding-left: 4px;
    padding-right: 4px;
    border-bottom: 1px solid var(--ui-background-default);
    border-top: 1px solid var(--ui-background-default);
    background: rgba(255, 255, 255, 0.3);
}

nav {
    position: sticky;
    top: 0;
    z-index: 1000;
    text-align: center;
    background: var(--ui-background-default);
    box-shadow: 0 8px 8px -8px black;
}

nav .nav-section {
    display: flex;
    flex-wrap: wrap;
    justify-content: center;
    align-items: end;
}

nav .nav-section.ingame {
    font-style: italic;
}

nav a.button {
    width: auto;
    margin: 0;
    height: 32px;
}

nav a.button.active {
    background: var(--ui-background-highlight);
}

.filter {
    width: 100%;
    position: sticky;
    top: 0;
    z-index: 1000;
    background: var(--ui-background-highlight);
    display: flex;
    gap: 8px;
    justify-content: space-between;
    padding: 8px;
    box-sizing: border-box;
    box-shadow: 0 8px 8px -8px black;
    flex-wrap: wrap;
}

.filter > * {
    display: inline-block;
    flex-grow: 1;
    flex-shrink: 1;
}

.filter > *.no-shrink {
    flex-shrink: 0;
}

input[type="checkbox"] {
    width: auto;
}

.health-bar-wrapper {
    width: 100%;
    height: 16px;
    position: relative;
    background: rgba(255, 255, 255, 0.3);
}

.health-bar-curr {
    height: 16px;
    position: absolute;
    top: 0;
    left: 0;
    background-color: rgba(200, 0, 0, 0.3);
}

.health-bar-overlay {
    width: 100%;
    height: 16px;
    position: absolute;
    top: 0;
    left: 0;
    text-align: center;
}

.score-bar-wrapper {
    width: 100%;
    height: 16px;
    position: relative;
    background: rgba(255, 255, 255, 0.3);
}

.score-bar-curr {
    height: 16px;
    position: absolute;
    top: 0;
    left: 0;
    background-color: rgba(0, 100, 100, 0.3);
}

.score-bar-marker {
    height: 16px;
    position: absolute;
    top: 0;
    left: 0;
    background: none;
    border-right: 1px solid rgb(0, 100, 100);
}

.score-bar-overlay {
    width: 100%;
    height: 16px;
    position: absolute;
    top: 0;
    left: 0;
    text-align: center;
}

.tooltip {
    position: relative;
    display: inline-block;
    margin-left: 2px;
    margin-right: 2px;
    cursor: pointer;
    font-weight: bold;
    color: black;
}

.tooltip .tooltiptext {
    visibility: hidden;
    position: absolute;
    width: 128px;
    bottom: 16px;
    left: calc(50% - 64px);
    z-index: 10000;
    background: white;
    backdrop-filter: blur(16px);
    border-radius: 8px;
    box-shadow: 0 0 8px;
    padding: 8px;
    font-family: Georgia, "Times New Roman", Times, serif;
    font-size: 12px;
    font-weight: normal;
    color: black;
}

.tooltip:hover .tooltiptext,
.tooltip:active .tooltiptext {
    visibility: visible;
}

#server-info {
    position: fixed;
    bottom: 35px;
    left: 0;
    text-align: center;
    width: 100vw;
}

#server-info > * {
    background-color: black;
    color: white;
    font-family: "Courier New", Courier, monospace;
    font-size: 10px;
}

.online {
    color: green;
}

.offline {
    color: red;
}

.clickable-item {
    cursor: pointer;
}

.clickable-item .unavailable {
    text-decoration: line-through;
}

.loading {
    margin-top: 30vw;
    text-shadow: 0 0 32px black;
    color: white;
    font-size: 16px;
    text-align: center;
}

.button-row {
    display: flex;
    align-items: stretch;
    flex-wrap: wrap;
}

.button-row > * {
    width: auto;
    flex-grow: 0;
    margin: 0;
    padding: 8px;
}

.occupations {
    display: flex;
    align-items: stretch;
    align-content: stretch;
    flex-wrap: wrap;
}

.occupations > * {
    flex-grow: 1;
}

.list {
    width: 100%;
    border-collapse: collapse;
}

.list td {
    border-bottom: 1px solid white;
    border-top: 1px solid white;
    padding: 0;
    vertical-align: top;
}

.list td.list-item-content > *:first-child {
    margin-top: 0;
}

.list td.list-item-content > *:last-child {
    margin-bottom: 0;
}

.list td.list-item-content {
    padding: 8px;
}

.list td .list-item-image {
    width: 128px;
    flex-grow: 0;
}

.list td .list-item-image-placeholder {
    width: 128px;
    height: 128px;
    background: rgba(0, 0, 0, 0.3);
    flex-grow: 0;
}

h4,
.title {
    margin-bottom: 0;
}

.subtitle {
    margin-top: 0;
}

#received-item-popup {
    position: fixed;
    left: 0;
    bottom: 32px;
    width: 64px;
    z-index: 1000;
}

.received-item {
    width: 64px;
    height: 32px;
    display: flex;
    vertical-align: middle;
    background: rgba(255, 255, 255, 0.3);
    backdrop-filter: blur(16px);
}

.received-item-image {
    width: 32px;
    height: 32px;
}

.received-item-content {
    font-size: 12px;
    text-align: center;
    vertical-align: middle;
    line-height: 32px;
    width: 32px;
    height: 32px;
}

.item-common {
    background: rgba(255, 255, 255, 0.3);
}
.item-uncommon {
    background: rgba(0, 175, 9, 0.3);
}
.item-rare {
    background: rgba(4, 101, 211, 0.3);
}
.item-epic {
    background: rgba(192, 0, 199, 0.3);
}
.item-legendary {
    background: rgba(194, 110, 0, 0.3);
}

.list-item-row.selected {
    background: rgba(0, 0, 0, 0.3);
}

.short-info + .short-info::before {
    content: " | ";
}

ul {
    padding: 8px;
}

.image-aside {
    display: flex;
    margin-top: 1em;
    margin-bottom: 1em;
    flex-wrap: nowrap;
    align-items: flex-start;
}

.image-aside > img {
    width: 256px;
    height: 256px;
}

.image-aside.small > img {
    width: 128px;
    height: 128px;
}

.image-aside > div {
    margin-left: 16px;
    width: 100%;
}

.image-aside > div > *:first-child {
    margin-top: 0;
}

@media only screen and (max-width: 768px) {
    .image-aside:not(.small) {
        flex-wrap: wrap;
    }

    .image-aside:not(.small) > img {
        width: 100%;
        height: auto;
    }

    .image-aside:not(.small) > div {
        width: 100%;
        margin-left: 0;
    }

    .image-aside:not(.small) > div > *:first-child {
        margin-top: 1em;
    }
}

.important {
    background: rgba(255, 255, 255, 0.3);
    padding: 16px;
    margin-top: 1em;
    margin-bottom: 1em;
}

.important > *:first-child {
    margin-top: 0;
}

.important > *:last-child {
    margin-bottom: 0;
}

<<<<<<< HEAD
.material-symbols-outlined.outlined {
    font-variation-settings:
        "FILL" 0,
        "wght" 400,
        "GRAD" 0,
        "opsz" 20;
    font-size: 12px;
    vertical-align: middle;
}
.material-symbols-outlined.filled {
    font-variation-settings:
        "FILL" 1,
        "wght" 400,
        "GRAD" 0,
        "opsz" 20;
    font-size: 12px;
    vertical-align: middle;
}

=======
>>>>>>> af7669ca
#tutorial-button {
    padding: 0;
    position: fixed;
    z-index: 10000;
    top: calc(50vh - 24px);
    left: 0;
    box-shadow: 0 0 8px black;
    width: 48px;
    height: 48px;
}

#tutorial-button::after {
    content: "!";
    position: absolute;
    top: 4px;
    right: 6px;
    font-size: 24px;
    color: rgb(100, 0, 0);
    animation: quest 2s alternate-reverse infinite;
    text-shadow: 0 0 4px white;
}

#tutorial-button.complete::after {
    color: rgb(0, 100, 0);
    animation: quest 500ms alternate-reverse infinite;
}

@keyframes quest {
    from {
        transform: scale(100%);
    }
    to {
        transform: scale(150%);
    }
}

.panel-wrapper {
    position: fixed;
    z-index: 20000;
    top: 0;
    left: 0;
    width: 100vw;
    height: 100vh;
    background: rgb(0, 0, 0, 0.8);
    display: flex;
    justify-content: center;
    align-items: center;
}

.panel {
    max-width: 384px;
    background-color: var(--ui-background-highlight);
    margin: 32px;
    box-shadow: 0 0 8px black;
}

.panel-content {
    padding: 8px;
}

.next-unlocks {
    overflow-y: auto;
    max-height: 104px;
}

.next-unlock {
    display: flex;
    flex-wrap: nowrap;
    gap: 8px;
    align-items: center;
    margin-top: 2px;
    margin-bottom: 2px;
}

.next-unlock > * {
    margin: 0;
}

.next-unlock > img {
    width: 32px;
    height: 32px;
}

.next-unlock.future > img {
    filter: grayscale(100%);
}

figure {
    margin: 0;
    background: rgba(255, 255, 255, 0.3);
}

figure > figcaption {
    padding: 8px;
}

details > div {
    background: rgba(255, 255, 255, 0.3);
    padding: 8px;
    margin-bottom: 2px;
}

details > summary {
    margin-bottom: 0;
}

summary > * {
    display: inline;
    margin: 0;
}

.nametag {
    margin-left: 2px;
    margin-right: 2px;
    padding-left: 4px;
    padding-right: 4px;
    border-radius: 8px;
    background: black;
    color: white;
}

td.current-user {
    background: rgba(255, 255, 255, 0.6);
}

a {
    color: black;
}

.invitation-link {
    font-family: monospace;
}

.formset {
    background: rgba(255, 255, 255, 0.3);
    padding: 8px;
    margin-top: 1em;
    margin-bottom: 1em;
}

.formset > *:first-child {
    margin-top: 0;
}

.formset > *:last-child {
    margin-bottom: 0;
}<|MERGE_RESOLUTION|>--- conflicted
+++ resolved
@@ -676,28 +676,6 @@
     margin-bottom: 0;
 }
 
-<<<<<<< HEAD
-.material-symbols-outlined.outlined {
-    font-variation-settings:
-        "FILL" 0,
-        "wght" 400,
-        "GRAD" 0,
-        "opsz" 20;
-    font-size: 12px;
-    vertical-align: middle;
-}
-.material-symbols-outlined.filled {
-    font-variation-settings:
-        "FILL" 1,
-        "wght" 400,
-        "GRAD" 0,
-        "opsz" 20;
-    font-size: 12px;
-    vertical-align: middle;
-}
-
-=======
->>>>>>> af7669ca
 #tutorial-button {
     padding: 0;
     position: fixed;
